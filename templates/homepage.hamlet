--- conflicted
+++ resolved
@@ -1,13 +1,5 @@
 <div .row>
     <div .span8>
-<<<<<<< HEAD
-        <h1>Welcome!
-        <strong>
-            We are creating a marketplace for independent
-            <a href="@{WikiR "snowdrift" "free-libre-open"}">free/libre/open
-            projects.
-=======
->>>>>>> 536026ab
         <p>
             Imagine a world where everything from art, music, and software to educational resources, journalism, and research
             is available for everyone to freely access, use, modify, and share.
@@ -20,22 +12,16 @@
             <br>
             <strong>
                 We are building a new
-                <a href="@{WikiR "about"}"> sustainable patronage system
+                <a href="@{WikiR "snowdrift" "about"}"> sustainable patronage system
                 based on community-wide matching of small, regular donations.
             Our system invites widespread participation &mdash;
             everyone working together to support the most deserving projects and hold them to the highest
             standards.
         <p>
-<<<<<<< HEAD
-            We are not operational yet, but you can
-            <a href="@{WikiR "snowdrift" "about"}"> read more
-            to understand all the details we have worked out so far.
-=======
             We are also
             <strong> non-profit
             and will be governed as a community-owned
             <strong> cooperative.
->>>>>>> 536026ab
         <h2>
             Join us!
         <p>
@@ -44,15 +30,7 @@
             help in getting there!
             <br>
             We have
-<<<<<<< HEAD
             <a href="@{WikiR "snowdrift" "how-to-help"}"> volunteer opportunities
-            for everyone, regardless of your background.
-            If you share our vision, you can help us realize it!
-        <p>
-            Thanks for your interest!
-=======
-            <a href="@{WikiR "how-to-help"}"> volunteer opportunities
             for everyone, regardless of background.
->>>>>>> 536026ab
     <div .span3 .offset1>
         ^{sidebar}