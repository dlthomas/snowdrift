<h1> Update your pledge to #{projectName project}

$maybe _ <- mpledge
    $# TODO: include funding amounts
    <p>
        You have already pledged _{MsgShares old_user_shares}.
        At current share value, that means you give #{old_user_amount}/month
    $# TODO: add number of other patrons
        as your part of the #{old_project_amount}/month
        that the project receives from all patrons together.

    $if old_user_shares < new_user_shares
        $with user_increase <- new_user_amount - old_user_amount
            $with project_increase <- new_project_amount - old_project_amount
                <p>
                    At this point, if you add _{MsgShares (new_user_shares - old_user_shares)}
                    you will give an additional #{user_increase}/month,
                    matched by an extra #{project_increase - user_increase}/month from others.
                <p>
                    Keep in mind that the <em>best</em> way to give more is by recruiting new patrons!

        <form .text-center method=POST action=@{UpdateSharesR project_handle}>
            ^{confirm_form}
            Increase your total pledge to _{MsgShares new_user_shares}?
            <br .visible-xs .visible-sm>
            <input type=submit name=confirm value="yes!">
            <input type=submit name=confirm value="not yet, take me back&hellip;">

    $else
        $with user_decrease <- old_user_amount - new_user_amount
            $with project_decrease <- old_project_amount - new_project_amount
                $if new_user_shares == 0
                    <p>
                        At this point, if you drop your _{MsgShares old_user_shares},
                        other patrons will no longer match you and
                        so will reduce their donations by #{project_decrease - user_decrease}/month.
                    <form .text-center method=POST action=@{UpdateSharesR project_handle}>
                        ^{confirm_form}
                        Drop your shares and stop supporting this project?
                        <br .visible-xs .visible-sm>
                        <input type=submit name=confirm value="yes">
                        <input type=submit name=confirm value="nevermind, take me back">
                $else
                    <p>
                        At this point, if you drop _{MsgShares (old_user_shares - new_user_shares)},
                        you will give #{user_decrease} less per month,
                        and the donations from others will go down by a further #{project_decrease - user_decrease}.
                    <form .text-center method=POST action=@{UpdateSharesR project_handle}>
                        ^{confirm_form}
                        Reduce your pledge from _{MsgShares old_user_shares} to _{MsgShares new_user_shares}?
                        <br .visible-xs .visible-sm>
                        <input type=submit name=confirm value="yes">
                        <input type=submit name=confirm value="nevermind, take me back">



$nothing
    $with user_increase <- new_user_amount - old_user_amount
        $with project_increase <- new_project_amount - old_project_amount
            <p>
                At this point, a pledge of _{MsgShares new_user_shares}
                means you will give #{user_increase}/month,
                matched by an extra #{project_increase - user_increase}/month
                from the existing patrons.
            <p>
                Note that share value will change as others pledge,
<<<<<<< HEAD
                and you may change your pledge at any time. 
=======
                and you may change your pledge at any time.
>>>>>>> 20ea812e

    <form .text-center method=POST action=@{UpdateSharesR project_handle}>
        ^{confirm_form}
        Pledge _{MsgShares new_user_shares} to #{projectName project}?
        <br .visible-xs .visible-sm>
        <input type=submit name=confirm value="yes!">
        <input type=submit name=confirm value="not yet, take me back&hellip;"><|MERGE_RESOLUTION|>--- conflicted
+++ resolved
@@ -64,11 +64,7 @@
                 from the existing patrons.
             <p>
                 Note that share value will change as others pledge,
-<<<<<<< HEAD
-                and you may change your pledge at any time. 
-=======
                 and you may change your pledge at any time.
->>>>>>> 20ea812e
 
     <form .text-center method=POST action=@{UpdateSharesR project_handle}>
         ^{confirm_form}
