/* Used only in development to overlay a design grid */
html div.grid
    display: none
    position: absolute
    top: 0
    left: 0
    right: 0
    height: 0rem
    background: url(@{StaticR img_grid_png}) repeat-y top center
    background-size: 100%
    z-index: 9999
    transition: all 0.5s ease-out 1s
html:hover div.grid
    height: 1000rem
@media (min-width: 1111px)
    html div.grid
        background-size: 111rem

html
    font-size: 62.5%
    overflow-y: scroll

body
    font-size: 2rem
    color: #{DarkBlue}
    font-weight: 200
    line-height: 1.5
    font-family: "Nunito", sans-serif
    background-color: #{White}
    padding: 0

a
    color: #{Green}
    font-weight: 400
    transition: all 0.12s ease-out 0s
    text-decoration: none

a:hover, a:active, a:focus
    color: #{DarkBlue}
    outline: 0

*::selection
    color: #{White};
    background: #{DarkBlue};
    text-shadow: none

*::-moz-selection
    color: #{White};
    background: #{DarkBlue};
    text-shadow: none
p
    padding-bottom: 3rem
img
    max-width: 100%
    height: auto
table
    margin: 3rem 0
    tr
        &:nth-child(2n)
            background: #f3f9fd
        th
            border-bottom: 0.1rem solid #{DarkBlue}
            padding: 1rem 2rem
            font-weight: 600
        td
            padding: 1rem 2rem
.container
    max-width: 111rem
    top: 6rem
    left: 0
    right: 0
    bottom: 0
    margin: 0 auto
    padding: 6rem 2.85%
h1
    font-weight: 600
    font-size: 3rem
h2
    font-weight: 600
    font-size: 2.5rem
h3
    font-weight: 600
    font-size: 2rem

@keyframes fadein
    0%
        opacity: 0
    100%
        opacity: 1
[class*='alert-']
    border: 0.2rem solid #{BrightBlueText}
    border-radius: 0.3rem
    background: #{BrightBlue}
    padding: 0 1rem
    margin: 3rem 0
    font-weight: 400
    position: relative
    animation: fadein 2s
    &:before
        content: ""
        width: 15rem
        height: 21rem
        position: absolute
        float: left
        display: none
        top: 9rem
        margin: -21rem 0 0 -7rem
    a
        color: #{DarkBlue}
        font-weight: 600
        text-decoration: underline
<<<<<<< HEAD

em
    font-style: italic
strong
    font-weight: 600

=======
    *:last-child
        padding-bottom: 0
.alert-success
    color: #37975C
    border-color: #37975C
    background-color: #C6EBD6
    a
        color: #37975C
    &:before
        background: url(@{StaticR img_eunice_success_png}) no-repeat bottom center
        right: -7rem
.alert-info
    color: #{BrightBlueText}
    border-color: #8BE2FA
    background-color: #D6F6FD
    a
        color: #{BrightBlueText}
    &:before
        background: url(@{StaticR img_eunice_info_png}) no-repeat bottom center
        right: -7rem
.alert-warning
    color: #B8C000
    border-color: #B8C000
    background-color: #FDFFC7
    a
        color: #B8C000
    &:before
        background: url(@{StaticR img_mimi_warning_png}) no-repeat bottom center
        left: 0rem
.alert-danger
    color: #CA3E3E
    border-color: #CA3E3E
    background-color: #edbfbf
    a
        color: #CA3E3E
    &:before
        background: url(@{StaticR img_mimi_danger_png}) no-repeat bottom center
        left: 0rem
/*break3*/
@media (min-width: 571px)
    .alert-success, .alert-info
        padding: 1rem 8rem 1rem 1rem
        margin: 5rem 8rem 8rem
        &:before
            display: inline
    .alert-warning, .alert-danger
        padding: 1rem 5rem 1rem 8rem
        margin: 5rem 8rem 8rem
        &:first-of-type
            margin-top: 12rem
        &:before
            display: block
>>>>>>> d361eae3
/* ============upscaling====================== */
@media (min-width: 1800px)
    html
        font-size: 65%
@media (min-width: 2000px)
    html
        font-size: 70%
@media (min-width: 2200px)
    html
        font-size: 75%
@media (min-width: 2400px)
    html
        font-size: 80%<|MERGE_RESOLUTION|>--- conflicted
+++ resolved
@@ -82,11 +82,17 @@
     font-weight: 600
     font-size: 2rem
 
+em
+    font-style: italic
+strong
+    font-weight: 600
+
 @keyframes fadein
     0%
         opacity: 0
     100%
         opacity: 1
+
 [class*='alert-']
     border: 0.2rem solid #{BrightBlueText}
     border-radius: 0.3rem
@@ -109,16 +115,10 @@
         color: #{DarkBlue}
         font-weight: 600
         text-decoration: underline
-<<<<<<< HEAD
 
-em
-    font-style: italic
-strong
-    font-weight: 600
-
-=======
     *:last-child
         padding-bottom: 0
+
 .alert-success
     color: #37975C
     border-color: #37975C
@@ -169,7 +169,7 @@
             margin-top: 12rem
         &:before
             display: block
->>>>>>> d361eae3
+
 /* ============upscaling====================== */
 @media (min-width: 1800px)
     html
