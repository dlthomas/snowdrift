<div .row>
    <div .col-md-6>
        $if Just user_id == mviewer_id
            <div .row>
                <h5>
                    <div .col-xs-6>
                        <a href="@{EditUserR user_id}">
                            edit profile
                    <div .col-xs-6>
                        <a href="@{UserNotificationsR user_id}">
                            notification preferences
        <h1>
            #{userDisplayName user_entity}
<<<<<<< HEAD
=======
        <h5>
            $if Just user_id == mviewer_id
                <div .col-md-2>
                    <a href="@{EditUserR user_id}">
                        edit profile
                <div .col-md-3>
                    <a href="@{UserChangePasswordR user_id}">
                        change password
                <div .col-md-4>
                    <a href="@{UserNotificationsR user_id}">
                        notification preferences
        <p>
>>>>>>> 9533c556
        <div .row>
            $maybe avatar <- userAvatar user
                <div .col-sm-5>
                    <figure>
                        <img .headshot src="#{avatar}">
            <div .col-sm-7>
                $if userIsEstablished user
                    <small>established user
                    <br>
                $if Just user_id == mviewer_id
                    $maybe email <- userEmail user
                        #{email} (not shown publicly)
                    <br>
                $maybe nick <- userIrcNick user
                    #{nick} on <a href="@{WikiR "snowdrift" "irc"}">irc.freenode.net</a>

    <div .col-md-6>
        $maybe blurb <- userBlurb user
            ^{markdownWidget blurb}
        $nothing
            &nbsp;
<hr>
<div .row>

    <div .col-md-6>
        ^{projectPledgeSummary user_id}

        <h4>Project Roles
        <table>
            <thead>
                <tr>
                   <th>Project
                   $forall role <- presentationRoles
                     <th>#{ roleLabel role }
            <tbody>
                $forall (Entity _ project, roles) <- M.toAscList projects_and_roles
                    <tr>
                    <td><a href=@{ProjectR (projectHandle project)}>
                        #{projectName project}

                    $forall role' <- presentationRoles
                        <td>
                            $if S.member role' roles
                                $# check mark
                                &#10004;

    <div .col-md-6>
        $maybe statement <- userStatement user
            <h3>Personal Statement
            <div .well .well-sm .scroll .capped>
                ^{markdownWidget statement}

$maybe (est_form, est_form_enctype) <- mest_form_and_enctype
    <div .row>
        <div .col-md-6 #establish-form>
            <h4>Establish User
            <p>
                As a project moderator, you can mark users eligible for "establishment".
                Established users have additional permissions such as
                flagging, tagging, and commenting without moderation.
            <p>
                Approve of this user if you now trust them to be legitimate
                (e.g. they have posted several helpful, on-topic comments,
                and are clearly not a spammer or malicious troll).
                They will then become fully established after affirming
                the <a href="@{WikiR "snowdrift" "honor"}">honor pledge</a>.

            <form action=@{UserEstEligibleR user_id} method=post enctype=#{est_form_enctype}>
                ^{est_form}
                <input type=submit value="Approve">
<|MERGE_RESOLUTION|>--- conflicted
+++ resolved
@@ -7,25 +7,13 @@
                         <a href="@{EditUserR user_id}">
                             edit profile
                     <div .col-xs-6>
+                        <a href="@{UserChangePasswordR user_id}">
+                            change password
+                    <div .col-xs-6>
                         <a href="@{UserNotificationsR user_id}">
                             notification preferences
         <h1>
             #{userDisplayName user_entity}
-<<<<<<< HEAD
-=======
-        <h5>
-            $if Just user_id == mviewer_id
-                <div .col-md-2>
-                    <a href="@{EditUserR user_id}">
-                        edit profile
-                <div .col-md-3>
-                    <a href="@{UserChangePasswordR user_id}">
-                        change password
-                <div .col-md-4>
-                    <a href="@{UserNotificationsR user_id}">
-                        notification preferences
-        <p>
->>>>>>> 9533c556
         <div .row>
             $maybe avatar <- userAvatar user
                 <div .col-sm-5>
@@ -40,7 +28,7 @@
                         #{email} (not shown publicly)
                     <br>
                 $maybe nick <- userIrcNick user
-                    #{nick} on <a href="@{WikiR "snowdrift" "irc"}">irc.freenode.net</a>
+                    #{nick} on <a href=@{WikiR "snowdrift" "irc"}>irc.freenode.net</a>
 
     <div .col-md-6>
         $maybe blurb <- userBlurb user
