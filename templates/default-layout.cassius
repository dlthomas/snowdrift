--- conflicted
+++ resolved
@@ -157,18 +157,6 @@
     padding : 0.4em
     margin : 0.6em
 
-<<<<<<< HEAD
-=======
-#sidebar
-    border : solid black 1px
-    border-radius : 0.7em
-    padding : 0.7em
-    padding-bottom : 2em
-    text-align : right
-    line-height : 1.5em
-    font-size : 0.8em
-
->>>>>>> 46850a32
 span.title
     font-size : large
 
