
body
    background-color : white
    font-size : normal

header
    padding-bottom : 1em

td.container
    vertical-align : top

form
    padding : 0.4em
    margin : 0.6em

img
    padding : 0.8em

input, textarea
    font-size : 0.9em


input[type=submit]
    color : white
    font-weight : bold
    padding: .5em 1em
    margin : 0.5em 1em 0.5em 0
    border-radius: 5px
    border : solid thin #65A5E5
    text-shadow : 0 1px 0px rgba(0,0,0,.2)
    box-shadow : 0 1px 2px rgba(0,0,0,.2)
    background : #74BBFB
    background-image : linear-gradient(#92D9FF, #62AAEA)

input[type=submit]:hover
    background : #62AAEA
    background-image : linear-gradient(#78BFDD, #6097D9)

input[type=submit]:active
    background : #62AAEA
    background-image : linear-gradient(#78BFDD, #6097D9)
    box-shadow : 0 3px 5px rgba(0, 0, 0, 0.3) inset

input[type=text], input[type=email]
    width : 30em

input.inline_shares
    width : 2.5em
    text-align : right

textarea
    width : 40em
    height : 14em

a
    color : #74BBFB

a:visited
    color : #1E90FF

.math
    font-family : serif
    word-spacing : -0.07em

div.math
    font-size : 1.1em
    text-align : center
    padding : 1em

.variable
    font-style : italic
    padding-right: 0.122em
    margin-right: 0

.note
    color : blue

hr
    border-color : #CCCCDD
    color : #CCCCDD
    background-color : #CCCCDD

hr.wikitop
    margin-top : -0.8em
    padding-bottom : 0.1em

footer
    text-align : center
    font-size : 0.8em

ul, ol
    margin : 0.3em
    margin-top : 0.1em
    margin-bottom : 0.1em
    margin-left : 1em
    padding : 0.2em
    padding-top : 0em
    padding-left : 1em

li, p
    font-family: "Helvetica Neue", Helvetica, Arial, sans-serif

li
    line-height : 1.4em
    margin: 0.3em
    padding : 0.2em

li.toc_li
    font-size : medium

p
    padding : 0.1em
    padding-top : 0.4em
    line-height : 1.5em

.footnote, .footnotes
    font-size : 0.9em
    line-height : 1.2em
    padding : 0.2em


strong
    font-weight : bold

em
    font-style : italic

dd
    padding : 0.7em
    padding-bottom : 1.5em

div#message
    font-size : 0.9em
    font-style : italic
    color : blue

div.row
    padding-bottom : 1em

figcaption
    font-size : 0.9em
    padding : 0.4em
    margin : 0.6em

#sidebar
    border : solid black 1px
    border-radius : 0.7em
    padding : 0.7em
    padding-bottom : 2em
    text-align : right
    line-height : 1.5em
    font-size : 0.9em

span.title
    font-size : large

.scroll
    overflow : auto

.capped
    max-height : 30em

.headshot
    padding-top : 0.5em
    width : 8em

.headshot_large
    padding-top : 0.5em
    width : 12em

.bio_name
    vertical-align : top
    text-align : right
    font-weight : bold

.comment
    padding : 0 .8em 0.3em 1em
    margin-top : 1.8em
    border-bottom-left-radius: 0.8em

.comment h1
    font-size : large

.comment h2
    font-size : medium

.comment-head, .comment-action
    margin-right : 1em

.top_level
    border-left : solid black 0.2em

.even_depth
    border-left : solid lightblue 0.2em

.odd_depth
    border-left : solid lightgrey 0.2em

.small_avatar
    width : 2.5em
    height : 2.5em
    padding : 0em
    margin-right : 0.3em
    border-radius : 5px

.retraction
    color : darkred
    border-left : solid darkred 0.25em
    padding-left : 0.5em
    margin : 0.2em

.alert
    color : red
    font-style : italic
    text-align : center 
    

h1, h2, h3, h4, h5
    line-height : 1.2em
    padding-bottom : 0.3em

h2, h3, h4, h5
    margin-top : 1em

h1
    font-size : xx-large

h2
    font-size : x-large

h3
    font-size : large

h4
    font-size : medium

q:before
    content : '"'

q:after
    content : '"'

table 
    box-shadow : 10px 10px 5px #888888
<<<<<<< HEAD
    border : 1px solid #000000
    border-collapse : collapse
	
    -moz-border-radius-bottomleft : 14px
    -webkit-border-bottom-left-radius : 14px
    border-bottom-left-radius : 14px
	
    -moz-border-radius-bottomright : 14px
    -webkit-border-bottom-right-radius : 14px
    border-bottom-right-radius : 14px
	
    -moz-border-radius-topright : 14px
    -webkit-border-top-right-radius : 14px
    border-top-right-radius : 14px

    -moz-border-radius-topleft : 14px
    -webkit-border-top-left-radius : 14px
    border-top-left-radius : 14px

table th
    background-color : #0174DF
    font-weight : bold
    color : #ffffff
    text-align : center

table tr : nth-child(odd)
    background-color : #F2F2F2 

table td
    vertical-align : middle
    border : solid #000000
    border-width : 0px 1px 1px 0px
    text-align : left
    padding : 7px
=======
    border-radius : 14px
    width : 100%
	
th
    background-color : lightblue
    font-weight : bold
    color : #ffffff
    text-align : center
    padding : 16px, 0px, 16px, 0px

tr : nth-child(even)
    background-color : #F2F2F2 

td
    vertical-align : middle
    text-align : left
    padding : 1em
>>>>>>> 88935ee3
<|MERGE_RESOLUTION|>--- conflicted
+++ resolved
@@ -242,42 +242,6 @@
 
 table 
     box-shadow : 10px 10px 5px #888888
-<<<<<<< HEAD
-    border : 1px solid #000000
-    border-collapse : collapse
-	
-    -moz-border-radius-bottomleft : 14px
-    -webkit-border-bottom-left-radius : 14px
-    border-bottom-left-radius : 14px
-	
-    -moz-border-radius-bottomright : 14px
-    -webkit-border-bottom-right-radius : 14px
-    border-bottom-right-radius : 14px
-	
-    -moz-border-radius-topright : 14px
-    -webkit-border-top-right-radius : 14px
-    border-top-right-radius : 14px
-
-    -moz-border-radius-topleft : 14px
-    -webkit-border-top-left-radius : 14px
-    border-top-left-radius : 14px
-
-table th
-    background-color : #0174DF
-    font-weight : bold
-    color : #ffffff
-    text-align : center
-
-table tr : nth-child(odd)
-    background-color : #F2F2F2 
-
-table td
-    vertical-align : middle
-    border : solid #000000
-    border-width : 0px 1px 1px 0px
-    text-align : left
-    padding : 7px
-=======
     border-radius : 14px
     width : 100%
 	
@@ -294,5 +258,4 @@
 td
     vertical-align : middle
     text-align : left
-    padding : 1em
->>>>>>> 88935ee3
+    padding : 1em