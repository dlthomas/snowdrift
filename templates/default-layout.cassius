--- conflicted
+++ resolved
@@ -244,12 +244,8 @@
     box-shadow : 10px 10px 5px #888888
     border-radius : 14px
     width : 100%
-<<<<<<< HEAD
-
-=======
     padding : 1em
-	
->>>>>>> fc2eb1be
+
 th
     background : lightblue
     font-weight : bold
@@ -257,13 +253,8 @@
     text-align : center
     padding : 16px, 0px, 16px, 0px
 
-<<<<<<< HEAD
-tr : nth-child(even)
-    background-color : #F2F2F2
-=======
 tr:nth-child(even)
-    background : #F2F2F2 
->>>>>>> fc2eb1be
+    background : #F2F2F2
 
 td
     vertical-align : middle
