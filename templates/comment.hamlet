<div .comment :is_unapproved:.unapproved :is_top_level:.top_level :is_even_depth:.even_depth :is_odd_depth:.odd_depth>
    <div .comment-head>
        <div .comment-head-item>
            $maybe author_avatar <- userAvatar user
                <a href="@{UserR user_id}">
                    <img .small_avatar src="#{author_avatar}"> #
            <a href="@{UserR user_id}">
                #{userDisplayName (Entity user_id user)}

        <div .comment-head-item .comment-date>
            ^{renderTime (fromMaybe (commentCreatedTs comment) (commentApprovedTs comment))}
        <div .comment-head-item :is_preview:.preview>
            |
        <div .comment-head-item :is_preview:.preview>
            <a href="@{comment_route_permalink comment_id}">
                permalink
        $maybe parent_id <- commentParent comment
            <div .comment-head-item :is_preview:.preview>
                |
            <div .comment-head-item :is_preview:.preview>
                <a href="@{comment_route_permalink parent_id}">
                    parent

    $forall closure <- earlier_closures
        <div .closed>
            A comment above this one was closed at ^{renderTime (commentClosingTs closure)}
            #{commentClosingReason closure}

    $forall retract <- earlier_retracts
        <div .retracted>
            A comment above this one was retracted ^{renderTime (commentRetractingTs retract)}
            #{commentRetractingReason retract}

    $maybe closure <- mclosure
        <div .closed>
            $if commentClosingClosedBy closure == user_id
                The author
            $else
                ^{userNameWidget $ commentClosingClosedBy closure}
            \ closed this comment ^{renderTime (commentClosingTs closure)}
            #{commentClosingReason closure}

    $maybe retract <- mretract
        <div .retracted>
            The author retracted this comment ^{renderTime (commentRetractingTs retract)}
            #{commentRetractingReason retract}

    $maybe (flagging , flag_reasons) <- mflag
        <div .flagged>
            A user flagged this comment as a violation of the
            <a href="@{WikiR "snowdrift" "conduct"}">
                Code of Conduct
            due to:
            <div .flag-reasons>#{T.intercalate ", " $ map descFlagReason flag_reasons}
            $maybe flag_markdown <- commentFlaggingMessage flagging
                <div .flag-markdown>
                    Additional comments:
                    #{flag_markdown}
            <i>Please edit to address these concerns and repost.

<<<<<<< HEAD
    $if is_unapproved
        <div .awaiting-approval>
            <span .glyphicon .glyphicon-arrow-right>
            awaiting moderator approval

    <div .comment-body>
        #{commentText comment}
=======
    ^{markdownWidgetWith commentTextTransform (commentText comment)}
>>>>>>> bdd8f107

    <div>
        $forall tag <- tags
            ^{tagWidget tag}

    <div :is_preview:.preview .comment-actions>
        $if can_approve
            <div .comment-action>
                <a href="@{comment_route_approve comment_id}">
                    approve

        $if can_claim
            <div .comment-action>
                <a href="@{comment_route_claim comment_id}">
                    claim

        $if can_close
            <div .comment-action>
                <a href="@{comment_route_close comment_id}">
                    close

        $if can_delete
            <div .comment-action>
                <a href="@{comment_route_delete comment_id}">
                    delete

        $if can_edit
            <div .comment-action>
                <a href="@{comment_route_edit comment_id}">
                    edit

        $if can_establish
            <div .comment-action>
                <a href="@{UserR user_id}">
                    establish user

        $if can_flag
            <div .comment-action>
                <a href="@{comment_route_flag comment_id}">
                    flag

        $if can_reply
            <div .comment-action>
                <a href="@{comment_route_reply comment_id}">
                    reply

        $if can_rethread
            <div .comment-action>
                <a href="@{comment_route_rethread comment_id}">
                    rethread

        $if can_retract
            <div .comment-action>
                <a href="@{comment_route_retract comment_id}">
                    retract

        $if can_add_tag
            <div .comment-action>
                <a href="@{comment_route_add_tag comment_id}">
                    tag

        $if can_unclaim
            <div .comment-action>
                <a href="@{comment_route_unclaim comment_id}">
                    unclaim

    <div .inner-widget>
        ^{inner_widget}<|MERGE_RESOLUTION|>--- conflicted
+++ resolved
@@ -58,17 +58,13 @@
                     #{flag_markdown}
             <i>Please edit to address these concerns and repost.
 
-<<<<<<< HEAD
     $if is_unapproved
         <div .awaiting-approval>
             <span .glyphicon .glyphicon-arrow-right>
             awaiting moderator approval
 
     <div .comment-body>
-        #{commentText comment}
-=======
-    ^{markdownWidgetWith commentTextTransform (commentText comment)}
->>>>>>> bdd8f107
+        #{markDownWidgetWith commentTextTransform (commentText comment)}
 
     <div>
         $forall tag <- tags
