$newline never
$# used by renderComment function

<div .comment :unapproved:.unapproved :top_level:.top_level :even_depth:.even_depth :odd_depth:.odd_depth>
    <div>
        <span .comment-head>
            $maybe author_avatar <- userAvatar user
                <a href="@{UserR user_id}">
                    <img .small_avatar src="#{author_avatar}"> #
            <a href="@{UserR user_id}">
                #{author_name}
        <span .comment-head>
            ^{comment_time}
        <span .comment-head>
            |
        <span .comment-head>
            <a href="@{DiscussCommentR project_handle target comment_id}">
                permalink
        $maybe parent_id <- commentParent comment
            <span .comment-head>
                |
            <span .comment-head>
                <a href="@{DiscussCommentR project_handle target parent_id}">
                    parent

    $forall retraction <- earlier_retractions
        <div .retraction>
            A comment above this one was retracted ^{renderTime (commentRetractionTs retraction)}
            #{renderMarkdown project_handle (commentRetractionReason retraction)}

    $maybe retraction <- maybe_retraction
        <div .retraction>
            The author retracted this comment ^{renderTime (commentRetractionTs retraction)}
            #{renderMarkdown project_handle (commentRetractionReason retraction)}

    #{renderMarkdown project_handle (commentText comment)}


    $if show_actions
        <div>
            $forall tag <- tags
                ^{tagWidget tag}

    <div>
        $if show_actions
            $if unapproved
                <span .comment-action>
                    <a href="@{ApproveCommentR project_handle target comment_id}">
                        approve

            $if not (maybe_route == Just (DiscussCommentR project_handle target comment_id))
                <span .comment-action>
                    <a href="@{DiscussCommentR project_handle target comment_id}">
                        reply

            $if user_id == viewer_id
                <span .comment-action>
                    <a href="@{RetractCommentR project_handle target comment_id}" style="color: darkred">
                        retract

<<<<<<< HEAD
=======
            ^{newTagWidget $ NewCommentTagR project_handle target comment_id}

>>>>>>> 09cbe033
    $maybe comment_form <- mcomment_form
        <div .comment :even_depth:.odd_depth :odd_depth:.even_depth>
            <form action="@{DiscussWikiR project_handle target}" method="POST">
                ^{comment_form}
                <input type="submit" name="mode" value="preview">

    $if depth > max_depth
        $with replies <- countReplies children
            $if replies > 0
                <br>
                <br>
                <em>
                    <a href="@{DiscussCommentR project_handle target comment_id}">
                        #{replies} more #{plural replies "reply" "replies"}

    $else
        $forall child <- children
<<<<<<< HEAD
            ^{renderComment viewer_id project_handle target users max_depth (depth + 1) empty_list retraction_map show_actions child Nothing}
=======
            ^{renderComment viewer_id project_handle target users max_depth (depth + 1) empty_list retraction_map show_actions tag_map child Nothing}
>>>>>>> 09cbe033
<|MERGE_RESOLUTION|>--- conflicted
+++ resolved
@@ -58,11 +58,8 @@
                     <a href="@{RetractCommentR project_handle target comment_id}" style="color: darkred">
                         retract
 
-<<<<<<< HEAD
-=======
             ^{newTagWidget $ NewCommentTagR project_handle target comment_id}
 
->>>>>>> 09cbe033
     $maybe comment_form <- mcomment_form
         <div .comment :even_depth:.odd_depth :odd_depth:.even_depth>
             <form action="@{DiscussWikiR project_handle target}" method="POST">
@@ -80,8 +77,4 @@
 
     $else
         $forall child <- children
-<<<<<<< HEAD
-            ^{renderComment viewer_id project_handle target users max_depth (depth + 1) empty_list retraction_map show_actions child Nothing}
-=======
             ^{renderComment viewer_id project_handle target users max_depth (depth + 1) empty_list retraction_map show_actions tag_map child Nothing}
->>>>>>> 09cbe033
