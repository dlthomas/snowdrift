$newline never
$# used by commentWidget function

<<<<<<< HEAD
<div .comment :unapproved:.unapproved :top_level:.top_level :even_depth:.even_depth :odd_depth:.odd_depth>
    <div .comment-head>
=======
<div .comment :unapproved:.unapproved :is_top_level:.top_level :is_even_depth:.even_depth :is_odd_depth:.odd_depth>
    <div>
>>>>>>> a8bf7f64
        <span .comment-head>
            $maybe author_avatar <- userAvatar user
                <a href="@{UserR user_id}">
                    <img .small_avatar src="#{author_avatar}"> #
            <a href="@{UserR user_id}">
                #{author_name}
        <span .comment-head>
            ^{comment_time}
        <span .comment-head>
            |
        <span .comment-head>
            <a href="@{DiscussCommentR project_handle target comment_id}">
                permalink
        $maybe parent_id <- commentParent comment
            <span .comment-head>
                |
            <span .comment-head>
                <a href="@{DiscussCommentR project_handle target parent_id}">
                    parent

    $forall closure <- earlier_closures
        $case commentClosureType closure
            $of Retracted
                <div .retracted>
                    A comment above this one was retracted ^{renderTime (commentClosureTs closure)}
                    ^{markdownWidget project_handle (commentClosureReason closure)}

            $of Closed
                <div .closed>
                    A comment above this one was closed at ^{renderTime (commentClosureTs closure)}
                    ^{markdownWidget project_handle (commentClosureReason closure)}

    $maybe closure <- maybe_closure
        $case commentClosureType closure
            $of Retracted
                <div .retracted>
                    The author retracted this comment ^{renderTime (commentClosureTs closure)}
                    ^{markdownWidget project_handle (commentClosureReason closure)}

            $of Closed
                <div .closed>
                    $if commentClosureClosedBy closure == user_id
                        The author
                    $else
                        ^{userWidget $ commentClosureClosedBy closure}
                    \ closed this comment ^{renderTime (commentClosureTs closure)}
                    ^{markdownWidget project_handle (commentClosureReason closure)}

    ^{markdownWidget project_handle (commentText comment)}


    $if show_actions
        <div>
            $forall tag <- tags
                ^{tagWidget tag}

    <div .comment-action>
        $if show_actions
            $if user_is_mod
                $if unapproved
                    <span .comment-action>
                        <a href="@{ApproveWikiCommentR project_handle target comment_id}">
                            approve

            $if not (maybe_route == Just (ReplyCommentR project_handle target comment_id))
                <span .comment-action>
                    <a href="@{ReplyCommentR project_handle target comment_id}">
                        reply

            $if can_retract
                <span .comment-action>
                    <a href="@{RetractWikiCommentR project_handle target comment_id}" style="color: darkred">
                        retract

            $if can_close
                <span .comment-action>
                    <a href="@{CloseWikiCommentR project_handle target comment_id}" style="color: goldenrod">
                        close

            $if can_rethread
                <span .comment-action>
                    <a href="@{RethreadWikiCommentR project_handle target comment_id}">
                        rethread

            ^{newTagWidget $ NewCommentTagR project_handle target comment_id}

    $maybe comment_form <- mcomment_form
        <div .comment :is_even_depth:.odd_depth :is_odd_depth:.even_depth>
            <form action="@{action}" method="POST">
                ^{comment_form}
                <input type="submit" name="mode" value="preview">

    $if depth > max_depth
        $with replies <- countReplies children
            $if replies > 0
                <br>
                <br>
                <em>
                    <a href="@{DiscussCommentR project_handle target comment_id}">
                        #{replies} more #{plural replies "reply" "replies"}

    $else
        $forall child <- children
            ^{commentWidget now viewer_roles project_handle target users max_depth (depth + 1) empty_list closure_map show_actions tag_map child Nothing}
<|MERGE_RESOLUTION|>--- conflicted
+++ resolved
@@ -1,13 +1,8 @@
 $newline never
 $# used by commentWidget function
 
-<<<<<<< HEAD
-<div .comment :unapproved:.unapproved :top_level:.top_level :even_depth:.even_depth :odd_depth:.odd_depth>
-    <div .comment-head>
-=======
 <div .comment :unapproved:.unapproved :is_top_level:.top_level :is_even_depth:.even_depth :is_odd_depth:.odd_depth>
     <div>
->>>>>>> a8bf7f64
         <span .comment-head>
             $maybe author_avatar <- userAvatar user
                 <a href="@{UserR user_id}">
