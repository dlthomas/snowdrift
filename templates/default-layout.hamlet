<div .container>
  <div #main role=main>
    <div #body>
      $maybe msg <- mmsg
        <div .alert .alert-info #message>
          #{msg}
      $maybe alert <- malert
        #{alert}

      ^{widget}

<div .container>
  <footer>
    <div .row>
      <div .col-md-4>
        Aside from
        <a href=@{TrademarksR}>trademarks</a>,
        writings and images here are free to use and share under
        <a rel=license
            title="Creative Commons Attribution Share-Alike 4.0 International"
            href=https://creativecommons.org/licenses/by-sa/4.0>
          CC&nbsp;BY-SA

      <div .col-md-4>
        This site's
        <a href=#{extraSourceRepo $ appExtra $ appSettings master}>
          source code
        is free under the terms of the
        <a rel=license
            title="GNU Affero GPL v3 or later"
            href=https://www.gnu.org/licenses/agpl>
          GNU&nbsp;AGPLv3+
      <div .col-md-4>
        All JavaScript on this site is
<<<<<<< HEAD
        <a href=@{JsLicenseR} rel=jslicense>
=======
        <a href=@{JsLicensesR} rel=jslicense>
>>>>>>> 0bc9326b
          freely-licensed<|MERGE_RESOLUTION|>--- conflicted
+++ resolved
@@ -32,9 +32,5 @@
           GNU&nbsp;AGPLv3+
       <div .col-md-4>
         All JavaScript on this site is
-<<<<<<< HEAD
-        <a href=@{JsLicenseR} rel=jslicense>
-=======
         <a href=@{JsLicensesR} rel=jslicense>
->>>>>>> 0bc9326b
           freely-licensed