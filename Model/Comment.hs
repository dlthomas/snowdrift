module Model.Comment
    -- Types
    ( MaxDepth(..)
    , NoCommentReason(..)
    , addMaxDepth
    -- Utility functions
    , buildCommentForest
    , buildCommentTree
    , commentIsApproved
    , commentIsEvenDepth
    , commentIsFlagged
    , commentIsOddDepth
    , commentIsPrivate
    , commentIsTopLevel
    , makeCommentUsersSet
    , makeApprovedComment
    -- Database actions
    , approveCommentDB
    , deleteCommentDB
    , deleteTagDB
    , deleteTagsDB
    , deleteTicketDB
    , deleteTicketsDB
    , editCommentDB
    , flagCommentDB
    , fetchCommentAncestorClosuresDB
    , fetchCommentAncestorRetractsDB
    , fetchCommentAncestorClosuresDB'
    , fetchCommentAncestorRetractsDB'
    , fetchCommentsAncestorClosuresDB
    , fetchCommentsAncestorRetractsDB
    , fetchCommentDB
    , fetchCommentAllCurrentDescendantsDB
    , fetchCommentAllDescendantsDB
    , fetchCommentAncestorsDB
    , fetchCommentCommentTagsDB
    , fetchCommentCommentTagsInDB
    , fetchCommentDepthDB
    , fetchCommentDepthFromMaybeParentIdDB
    , fetchCommentDepth404DB
    , fetchCommentDescendantsDB
    , fetchCommentDestinationDB
    , fetchCommentFlaggingDB
    , fetchCommentRethreadDB
    , fetchCommentTagsDB
    , fetchCommentTagCommentTagsDB
    , fetchCommentsDescendantsDB
    , fetchCommentsInDB
    , fetchCommentsWithChildrenInDB
    , fetchCommentTicketsDB
    , fetchTagIdsDB
    , fetchTagNamesDB
    , fetchTicketNamesDB
    , filterCommentsDB
    , insertTagsDB
    , insertTicketsDB
    , makeClaimedTicketMapDB
    , makeCommentClosingMapDB
    , makeCommentRetractingMapDB
    , makeCommentRouteDB
    , makeFlagMapDB
    , makeTicketMapDB
    , makeWatchMapDB
    , postApprovedCommentDB
    , postUnapprovedCommentDB
    , rethreadCommentDB
    , subFetchCommentAncestorsDB
    , userClaimCommentDB
    , userUnclaimCommentDB
    ) where

import Import

import qualified Model.Comment.Internal as Internal
import           Model.Comment.Sql
import           Model.Discussion
import           Model.Notification
import           Model.User.Internal (sendPreferredNotificationDB)

import qualified Control.Monad.State                  as State
import           Control.Monad.Writer.Strict          (tell)
import           Data.Foldable                        (Foldable)
import qualified Data.Foldable                        as F
import           Data.List                            ((\\), nub)
import qualified Data.Map                             as M
import           Data.Maybe                           (fromJust)
import qualified Data.Set                             as S
import qualified Data.Text                            as T
import           Data.Tree
import           Database.Esqueleto.Internal.Language (Insertion)
import qualified Database.Persist                     as P
import           GHC.Exts                             (IsList(..))
import qualified Prelude                              as Prelude

--------------------------------------------------------------------------------
-- Types

-- | A root comment (with its own URL) might not be displayed. Why?
data NoCommentReason
    = CommentNotFound
    | CommentPermissionDenied

data MaxDepth
    = NoMaxDepth
    | MaxDepth Int

instance Eq MaxDepth where
    NoMaxDepth == NoMaxDepth = True
    MaxDepth x == MaxDepth y = x == y
    _          == _          = False

instance Ord MaxDepth where
    compare NoMaxDepth   (MaxDepth _) = GT
    compare NoMaxDepth   NoMaxDepth   = EQ
    compare (MaxDepth _) NoMaxDepth   = LT
    compare (MaxDepth x) (MaxDepth y) = compare x y

addMaxDepth :: MaxDepth -> Int -> MaxDepth
addMaxDepth NoMaxDepth   _ = NoMaxDepth
addMaxDepth (MaxDepth x) y = MaxDepth (x + y)

--------------------------------------------------------------------------------
-- Utility functions

commentIsApproved :: Comment -> Bool
commentIsApproved = isJust . commentApprovedTs

commentIsTopLevel :: Comment -> Bool
commentIsTopLevel = (== 0) . commentDepth

commentIsEvenDepth :: Comment -> Bool
commentIsEvenDepth comment = not (commentIsTopLevel comment) && commentDepth comment `mod` 2 == 1

commentIsOddDepth :: Comment -> Bool
commentIsOddDepth comment = not (commentIsTopLevel comment) && not (commentIsEvenDepth comment)

commentIsFlagged :: CommentId -> DB Bool
commentIsFlagged = fmap (maybe False (const True)) . getBy . UniqueCommentFlagging

commentIsPrivate :: Comment -> Bool
commentIsPrivate comment = commentVisibility comment == VisPrivate

-- | Build a tree of comments, given the root and replies. The replies are not necessarily
-- direct or indirect descendants of the root, but rather may be siblings, nephews, etc.
-- This is done to greatly simplify the calling code of this function.
--
-- THIS FUNCTION RELIES ON THE SORT ORDER OF THE REPLIES! Specifically, they must be sorted
-- in ascending-parent-id major, ascending-timestamp minor order.
buildCommentTree :: Entity Comment -> [Entity Comment] -> Tree (Entity Comment)
buildCommentTree r rs = unfoldTree step (r,rs)
  where
    step :: (Entity Comment, [Entity Comment]) -> (Entity Comment, [(Entity Comment, [Entity Comment])])
    step (root, replies) = (root, children_and_their_descendants)
      where
        descendants :: [Entity Comment]
        descendants = dropWhile (not . isParentOf root) replies

        -- children :: [Entity Comment]
        -- children_descendants :: [Entity Comment]
        (children, children_descendants) = span (isParentOf root) descendants

        children_and_their_descendants :: [(Entity Comment, [Entity Comment])]
        children_and_their_descendants = map (, children_descendants) children

        isParentOf :: Entity Comment -> Entity Comment -> Bool
        isParentOf (Entity parent_key _) (Entity _ child) = Just parent_key == commentParent child

buildCommentForest :: [Entity Comment] -- root comments
                   -> [Entity Comment] -- replies comments
                   -> Forest (Entity Comment)
buildCommentForest roots replies = (map (flip buildCommentTree replies)) roots

-- newClosedCommentClosure, newRetractedCommentClosure :: MonadIO m => UserId -> Markdown -> CommentId -> m CommentClosure
-- newClosedCommentClosure    = newCommentClosure Closed
-- newRetractedCommentClosure = newCommentClosure Retracted

-- newCommentClosure :: MonadIO m => ClosureType -> UserId -> Markdown -> CommentId -> m CommentClosure
-- newCommentClosure closure_type user_id reason comment_id =
--     (\now -> CommentClosure now user_id closure_type reason comment_id) `liftM` liftIO getCurrentTime

-- | Construct a comment, auto-approved by 'this' User (because they are established).
makeApprovedComment :: UserId -> DiscussionId -> Maybe CommentId -> Markdown -> Int -> Visibility -> Language -> YDB Comment
makeApprovedComment user_id discussion_id parent_comment comment_text depth visibility language = do
    now <- liftIO getCurrentTime
    maybe_parent_visibility <- case parent_comment of
        Nothing -> return Nothing
        Just parent_comment_id -> fmap (fmap commentVisibility) $ get parent_comment_id

    let parent_visibility = fromMaybe VisPublic maybe_parent_visibility

    return $ Comment
                 now
                 (Just now)
                 (Just user_id)
                 discussion_id
                 parent_comment
                 user_id
                 comment_text
                 depth
                 (min visibility parent_visibility)
                 language

-- | Get the set of Users that have posted the given Foldable of comments.
makeCommentUsersSet :: Foldable f => f (Entity Comment) -> Set UserId
makeCommentUsersSet = F.foldMap (S.singleton . commentUser . entityVal)

--------------------------------------------------------------------------------
-- Database actions

approveCommentDB :: UserId -> CommentId -> Comment -> SDB ()
approveCommentDB user_id comment_id comment = do
    now <- liftIO getCurrentTime
    -- Do an in-memory adjustment of the comment with exactly the same changes
    -- as 'upd' below (so we can avoid hitting the database).
    let updated_comment = comment
          { commentApprovedTs = Just now
          , commentApprovedBy = Just user_id
          }
    lift $ do
        updateComment now
        deleteUnapprovedCommentNotifications
    tell [ ECommentPosted comment_id updated_comment
         , ECommentApproved comment_id updated_comment
         ]
  where
    updateComment now =
        update $ \c -> do
        set c [ CommentApprovedTs =. val (Just now)
              , CommentApprovedBy =. val (Just user_id)
              ]
        where_ (c ^. CommentId ==. val comment_id)

    -- Delete all notifications sent about this pending comment, as they no longer apply.
    -- Also deletes the UnapprovedCommentNotification entities, the EventNotificationSent,
    -- and any other rows with a foreign key on NotificationId.
    deleteUnapprovedCommentNotifications = do
        notif_ids <- fmap (map unValue) $
                         select $
                         from $ \unc -> do
                         where_ (unc ^. UnapprovedCommentNotificationComment ==. val comment_id)
                         return (unc ^. UnapprovedCommentNotificationNotification)
        deleteCascadeWhere [NotificationId P.<-. notif_ids]

insertApprovedCommentDB
        :: UTCTime
        -> DiscussionId
        -> Maybe CommentId
        -> UserId
        -> Markdown
        -> Int
        -> Visibility
        -> Language
        -> SDB CommentId
insertApprovedCommentDB created_ts discussion_id mparent_id user_id text depth visibility language =
    insertCommentDB
        (Just created_ts)
        (Just user_id)
        ECommentPosted
        created_ts
        discussion_id
        mparent_id
        user_id
        text
        depth
        visibility
        language

insertUnapprovedCommentDB
        :: UTCTime
        -> DiscussionId
        -> Maybe CommentId
        -> UserId
        -> Markdown
        -> Int
        -> Visibility
        -> Language
        -> SDB CommentId
insertUnapprovedCommentDB = insertCommentDB Nothing Nothing ECommentPending

insertCommentDB :: Maybe UTCTime
                -> Maybe UserId
                -> (CommentId -> Comment -> SnowdriftEvent)
                -> UTCTime
                -> DiscussionId
                -> Maybe CommentId
                -> UserId
                -> Markdown
                -> Int
                -> Visibility
                -> Language
                -> SDB CommentId
insertCommentDB mapproved_ts mapproved_by mk_event created_ts discussion_id mparent_id user_id text depth visibility language = do
    mparent <- case mparent_id of
        Nothing -> return Nothing
        Just parent_id -> lift $ get parent_id

    let parent_visibility = maybe VisPublic commentVisibility mparent
        comment = Comment
                    created_ts
                    mapproved_ts
                    mapproved_by
                    discussion_id
                    mparent_id
                    user_id
                    text
                    depth
                    (min visibility parent_visibility)
                    language

    comment_id <- lift $ insert comment
    tell [mk_event comment_id comment]
    return comment_id

userClaimCommentDB :: UserId -> CommentId -> Maybe Text -> SDB ()
userClaimCommentDB user_id comment_id mnote = do
    now <- liftIO getCurrentTime

    let ticket_claiming = TicketClaiming now user_id comment_id mnote

    ticket_claiming_id <- lift $ insert ticket_claiming
    tell [ETicketClaimed (Left (ticket_claiming_id, ticket_claiming))]

userUnclaimCommentDB :: CommentId -> Maybe Text -> SDB ()
userUnclaimCommentDB comment_id release_note = do
    maybe_ticket_claiming_entity <- lift $ getBy $ UniqueTicketClaiming comment_id
    case maybe_ticket_claiming_entity of
        Nothing -> return ()
        Just (Entity ticket_claiming_id TicketClaiming{..}) -> do
            now <- liftIO getCurrentTime

            let ticket_old_claiming = TicketOldClaiming
                    ticketClaimingTs
                    ticketClaimingUser
                    ticketClaimingTicket
                    ticketClaimingNote
                    release_note
                    now

            ticket_old_claiming_id <- lift $ insert ticket_old_claiming

            lift $ update $ \ etc -> do
                set etc [ EventTicketClaimedClaim    =. val Nothing
                        , EventTicketClaimedOldClaim =. val (Just ticket_old_claiming_id) ]
                where_ $ etc ^. EventTicketClaimedClaim ==. val (Just ticket_claiming_id)

            lift $ delete $ from $ \ tc -> where_ $ tc ^. TicketClaimingId ==. val ticket_claiming_id

            tell [ ETicketUnclaimed ticket_old_claiming_id ticket_old_claiming ]

-- | Fetch a comment from the DB, subject to viewing permissions.
fetchCommentDB :: CommentId -> ExprCommentCond -> DB (Either NoCommentReason Comment)
fetchCommentDB comment_id has_permission = get comment_id >>= \case
    Nothing -> do
        liftIO $ appendFile "log" $ "comment not found: " ++ show comment_id ++ "\n"
        return (Left CommentNotFound)
    -- Hooray, the comment exists, now toss it and re-query the database with the
    -- provided permission conditions. How else would we be able to differentiate
    -- a non-existent comment and a comment the user doesn't have permission to
    -- view?
    Just _ -> fmap (maybe (Left CommentPermissionDenied) (Right . entityVal) . listToMaybe) $
                  select $
                  from $ \c -> do
                  where_ $
                      c ^. CommentId ==. val comment_id &&.
                      has_permission c
                  return c

fetchCommentsInDB :: [CommentId] -> ExprCommentCond -> DB [Entity Comment]
fetchCommentsInDB comment_ids has_permission =
    select $
    from $ \c -> do
    where_ $
        c ^. CommentId `in_` valList comment_ids &&.
        has_permission c
    return c

-- | Delete-cascade a comment from the database.
deleteCommentDB :: CommentId -> DB ()
deleteCommentDB = deleteCascade

<<<<<<< HEAD
fetchTicketNamesDB :: CommentId -> DB [Text]
fetchTicketNamesDB comment_id =
    fmap unwrapValues $
=======
fetchTicketNamesDB :: CommentId -> DB [Internal.TicketName]
fetchTicketNamesDB comment_id =
    fmap (map Internal.TicketName . unwrapValues) $
>>>>>>> dce512b7
    select $ from $ \t -> do
        where_ $ t ^. TicketComment ==. val comment_id
        return $ t ^. TicketName

<<<<<<< HEAD
fetchTagNamesDB :: CommentId -> DB [Text]
fetchTagNamesDB comment_id =
    fmap unwrapValues $
=======
fetchTagNamesDB :: CommentId -> DB [Internal.TagName]
fetchTagNamesDB comment_id =
    fmap (map Internal.TagName . unwrapValues) $
>>>>>>> dce512b7
    select $ from $ \(t `InnerJoin` ct) -> do
        on_ $ t ^. TagId ==. ct ^. CommentTagTag
        where_ $ ct ^. CommentTagComment ==. val comment_id
        return $ t ^. TagName

<<<<<<< HEAD
fetchTagIdsDB :: Text -> DB [TagId]
fetchTagIdsDB tag_name =
=======
fetchTagIdsDB :: Internal.TagName -> DB [TagId]
fetchTagIdsDB (Internal.TagName tag_name) =
>>>>>>> dce512b7
    fmap unwrapValues $
    select $ from $ \t -> do
        where_ $ t ^. TagName ==. val tag_name
        return $ t ^. TagId

deleteTagDB :: CommentId -> TagId -> DB ()
deleteTagDB comment_id tag_id = do
    delete $ from $ \ct ->
        where_ $ ct ^. CommentTagComment ==. val comment_id
             &&. ct ^. CommentTagTag     ==. val tag_id
    exists_ct <- selectExists $ from $ \ct ->
                    where_ $ ct ^. CommentTagTag ==. val tag_id
    exists_pt <- selectExists $ from $ \pt ->
                     where_ $ pt ^. ProjectTagTag ==. val tag_id
    exists_tc <- selectExists $ from $ \tc ->
                     where_ $ tc ^. TagColorTag ==. val tag_id
    exists_dtc <- selectExists $ from $ \dtc ->
                      where_ $ dtc ^. DefaultTagColorTag ==. val tag_id
    unless (exists_ct || exists_pt || exists_tc || exists_dtc) $
        delete $ from $ \t ->
            where_ $ t ^. TagId ==. val tag_id

<<<<<<< HEAD
deleteTagsDB :: CommentId -> [Text] -> DB ()
=======
deleteTagsDB :: CommentId -> [Internal.TagName] -> DB ()
>>>>>>> dce512b7
deleteTagsDB comment_id tags =
    forM_ tags $ \tag -> do
        tag_ids <- fetchTagIdsDB tag
        forM_ tag_ids $ deleteTagDB comment_id

<<<<<<< HEAD
deleteTicketDB :: CommentId -> Text -> SDB ()
deleteTicketDB comment_id ticket_name = do
=======
deleteTicketDB :: CommentId -> Internal.TicketName -> SDB ()
deleteTicketDB comment_id (Internal.TicketName ticket_name) = do
>>>>>>> dce512b7
    lift $ delete $ from $ \t ->
        where_ $ t ^. TicketName    ==. val ticket_name
             &&. t ^. TicketComment ==. val comment_id
    userUnclaimCommentDB comment_id Nothing

<<<<<<< HEAD
deleteTicketsDB :: CommentId -> [Text] -> SDB ()
=======
deleteTicketsDB :: CommentId -> [Internal.TicketName] -> SDB ()
>>>>>>> dce512b7
deleteTicketsDB comment_id = mapM_ $ deleteTicketDB comment_id

-- | Edit a comment's text. If the comment was flagged, unflag it and send a
-- notification to the flagger.
editCommentDB :: UserId -> CommentId -> Markdown -> Language -> SYDB ()
editCommentDB user_id comment_id text language = do
    updateComment
    lift (fetchCommentFlaggingDB comment_id) >>= \case
        Nothing -> return ()
        Just (Entity comment_flagging_id CommentFlagging{..}) -> do
            langs <- lift $ lift getLanguages
            render <- getUrlRender
            rendered_route <- lift $ makeCommentRouteDB langs comment_id >>= return . render . fromJust
            let notif_text = Markdown $ "A comment you flagged has been edited and reposted to the site. You can view it [here](" <> rendered_route <> ")."
            lift (deleteCascade comment_flagging_id) -- delete flagging and all flagging reasons with it.
            sendPreferredNotificationDB commentFlaggingFlagger NotifFlagRepost Nothing Nothing notif_text
  where
    updateComment = do
        existent_tickets <- lift $ fetchTicketNamesDB comment_id
        existent_tags    <- lift $ fetchTagNamesDB comment_id
        let content          = unMarkdown text
            content_tickets  = parseTickets content
            content_tags     = parseTags content
            new_tickets      = content_tickets \\ existent_tickets
            obsolete_tickets = existent_tickets \\ content_tickets
            new_tags         = content_tags \\ existent_tags
            obsolete_tags    = existent_tags \\ content_tags
        deleteTicketsDB comment_id obsolete_tickets
        lift $ do
            deleteTagsDB comment_id obsolete_tags
            now <- liftIO getCurrentTime
            insertTicketsDB now comment_id new_tickets
            insertTagsDB user_id comment_id new_tags

            update $ \c -> do
            set c [ CommentText     =. val text
                  , CommentLanguage =. val language
                  ]
            where_ (c ^. CommentId ==. val comment_id)

-- | Flag a comment. Send a notification to the poster about the flagging. Return whether
-- or not the flag was successful (fails if the comment was already flagged.)
flagCommentDB :: CommentId -> Text -> UserId -> [FlagReason] -> Maybe Markdown -> SYDB Bool
flagCommentDB comment_id permalink_route flagger_id reasons message = do
    poster_id <- lift (commentUser <$> get404 comment_id)
    now <- liftIO getCurrentTime
    lift (insertUnique (CommentFlagging now flagger_id comment_id message)) >>= \case
        Nothing -> return False
        Just flagging_id -> do
            lift $ void $ insertMany (map (CommentFlaggingReason flagging_id) reasons)

            let notif_text = Markdown . T.unlines $
                    [ "Another user flagged your comment as not meeting the standards of the Code of Conduct. We *want* your involvement as long as it remains respectful and friendly, so please don’t feel discouraged."
                    , ""
                    , "Please follow the link below for clarification and suggestions the flagger may have offered, and take this chance to improve your tone and clarify any misunderstanding. Your newly edited comment will then be publicly visible again."
                    , ""
                    , "Please alert a moderator if you believe that this flagging is inappropriate, if the flagger violated the Code of Conduct in their feedback, or if you want other assistance."
                    , ""
                    , "[link to flagged comment](" <> permalink_route <> ")"
                    ]
            sendPreferredNotificationDB poster_id NotifFlag Nothing Nothing notif_text
            return True

-- | Post an new (approved) Comment.
postApprovedCommentDB :: UserId -> Maybe CommentId -> DiscussionId -> Markdown -> Visibility -> Language -> SDB CommentId
postApprovedCommentDB = postComment insertApprovedCommentDB

postUnapprovedCommentDB :: UserId -> Maybe CommentId -> DiscussionId -> Markdown -> Visibility -> Language -> SDB CommentId
postUnapprovedCommentDB = postComment insertUnapprovedCommentDB

<<<<<<< HEAD
parseTickets :: Text -> [Text]
parseTickets =
    filter (not . T.null) . map T.strip .
    mapMaybe (T.stripPrefix "ticket:") . T.lines

insertTicketsDB :: UTCTime -> CommentId -> [Text] -> DB ()
insertTicketsDB now comment_id tickets =
    forM_ tickets $ \ticket ->
        insert_ $ Ticket now now ticket comment_id

parseTags :: Text -> [Text]
parseTags =
    nub . filter (not . T.null) . map T.strip . mconcat . map (T.splitOn ",") .
    mapMaybe (T.stripPrefix "tags:") . T.lines

insertTagsDB :: UserId -> CommentId -> [Text] -> DB ()
insertTagsDB user_id comment_id tags =
    forM_ tags $ \tag -> do
=======
parseTickets :: Text -> [Internal.TicketName]
parseTickets =
    filter (\(Internal.TicketName ticket) -> not $ T.null ticket) .
    map (Internal.TicketName . T.strip) .
    mapMaybe (T.stripPrefix "ticket:") . T.lines

insertTicketsDB :: UTCTime -> CommentId -> [Internal.TicketName] -> DB ()
insertTicketsDB now comment_id tickets =
    forM_ tickets $ \(Internal.TicketName ticket) ->
        insert_ $ Ticket now now ticket comment_id

parseTags :: Text -> [Internal.TagName]
parseTags =
    nub . filter (\(Internal.TagName tag) -> not $ T.null tag) .
    map (Internal.TagName . T.strip) . mconcat . map (T.splitOn ",") .
    mapMaybe (T.stripPrefix "tags:") . T.lines

insertTagsDB :: UserId -> CommentId -> [Internal.TagName] -> DB ()
insertTagsDB user_id comment_id tags =
    forM_ tags $ \(Internal.TagName tag) -> do
>>>>>>> dce512b7
        tag_id <- either entityKey id <$> insertBy (Tag tag)
        insert_ $ CommentTag comment_id tag_id user_id 1

postComment
        :: (UTCTime -> DiscussionId -> Maybe CommentId -> UserId -> Markdown -> Int -> Visibility -> Language -> SDB CommentId)
        -> UserId
        -> Maybe CommentId
        -> DiscussionId
        -> Markdown
        -> Visibility
        -> Language
        -> SDB CommentId
postComment insert_comment user_id mparent_id discussion_id contents visibility language = do
    (now, depth) <- lift $ (,)
        <$> liftIO getCurrentTime
        <*> fetchCommentDepthFromMaybeParentIdDB mparent_id

    comment_id <- insert_comment now discussion_id mparent_id user_id contents depth visibility language

    let content = unMarkdown contents

    lift $ do
        insertTicketsDB now comment_id $ parseTickets content
        insertTagsDB user_id comment_id $ parseTags content

        case mparent_id of
            Nothing -> return ()
            Just parent_id -> mapM_ (insert_ . CommentAncestor comment_id) =<< (parent_id:) <$> fetchCommentAncestorsDB parent_id

        update $ \t -> do
         set t [TicketUpdatedTs =. val now]
         where_ (t ^. TicketComment `in_` subFetchCommentAncestorsDB comment_id)

    return comment_id

-- | Filter a list of comments per the provided permission filter.
filterCommentsDB :: [CommentId] -> ExprCommentCond -> DB [CommentId]
filterCommentsDB comment_ids has_permission = fmap (map unValue) $
    select $
    from $ \c -> do
    where_ $
        c ^. CommentId `in_` valList comment_ids &&.
        has_permission c
    return (c ^. CommentId)

-- | Get all ancestors that have been closed/retracted.
fetchCommentAncestorClosuresDB :: CommentId -> DB [CommentClosing]
fetchCommentAncestorRetractsDB :: CommentId -> DB [CommentRetracting]
fetchCommentAncestorClosuresDB = commentClosuresOrRetracts CommentClosingComment
fetchCommentAncestorRetractsDB = commentClosuresOrRetracts CommentRetractingComment

commentClosuresOrRetracts :: (PersistEntity val, PersistEntityBackend val ~ SqlBackend)
                          => (EntityField val CommentId) -> CommentId -> DB [val]
commentClosuresOrRetracts comment_field comment_id = fmap (map entityVal) $
    select $
    from $ \(ca `InnerJoin` table) -> do
    on_ (ca ^. CommentAncestorAncestor ==. table ^. comment_field)
    orderBy [asc (table ^. comment_field)]
    where_ (ca ^. CommentAncestorComment ==. val comment_id)
    return table

-- | Get all ancestors, including this comment, that have been closed/retracted.
fetchCommentAncestorClosuresDB' :: CommentId -> DB [CommentClosing]
fetchCommentAncestorRetractsDB' :: CommentId -> DB [CommentRetracting]
fetchCommentAncestorClosuresDB' = commentClosuresOrRetracts' CommentClosingComment
fetchCommentAncestorRetractsDB' = commentClosuresOrRetracts' CommentRetractingComment

commentClosuresOrRetracts' :: (PersistEntity val, PersistEntityBackend val ~ SqlBackend)
                           => (EntityField val CommentId) -> CommentId -> DB [val]
commentClosuresOrRetracts' comment_field comment_id = do
    all_comment_ids <- (comment_id :) <$> fetchCommentAncestorsDB comment_id
    fmap (map entityVal) $
        select $
        from $ \table -> do
        where_ (table ^. comment_field `in_` valList all_comment_ids)
        return table

-- | Get all CommentClosings/CommentRetracts of any of the given Comments' ancestors, grouped by
-- the given Comments.
fetchCommentsAncestorClosuresDB :: [CommentId] -> DB (Map CommentId [CommentClosing])
fetchCommentsAncestorRetractsDB :: [CommentId] -> DB (Map CommentId [CommentRetracting])
fetchCommentsAncestorClosuresDB = commentsClosuresOrRetracts CommentClosingComment
fetchCommentsAncestorRetractsDB = commentsClosuresOrRetracts CommentRetractingComment

commentsClosuresOrRetracts :: (PersistEntity val, PersistEntityBackend val ~ SqlBackend)
                           => EntityField val CommentId -> [CommentId] -> DB (Map CommentId [val])
commentsClosuresOrRetracts comment_field comment_ids = fmap (foldr step mempty) $
    select $
    from $ \(ca `InnerJoin` table) -> do
    on_ (ca ^. CommentAncestorAncestor ==. table ^. comment_field)
    orderBy [asc (table ^. comment_field)]
    where_ (ca ^. CommentAncestorComment `in_` valList comment_ids)
    return (ca ^. CommentAncestorComment, table)
  where
    step (Value c, Entity _ v) = M.insertWith (++) c [v]

-- | Get a comment's ancestors' ids.
fetchCommentAncestorsDB :: CommentId -> DB [CommentId]
fetchCommentAncestorsDB = fmap (map unValue) . select . querCommentAncestors

subFetchCommentAncestorsDB :: CommentId -> SqlExpr (ValueList CommentId)
subFetchCommentAncestorsDB = subList_select . querCommentAncestors

fetchCommentDepthDB :: CommentId -> DB Int
fetchCommentDepthDB = fmap commentDepth . getJust

-- | Get the depth of a comment, given (maybe) its parent's CommentId.
fetchCommentDepthFromMaybeParentIdDB :: Maybe CommentId -> DB Int
fetchCommentDepthFromMaybeParentIdDB = maybe (return 0) (fmap (+1) . fetchCommentDepthDB)

fetchCommentDepth404DB :: CommentId -> Handler Int
fetchCommentDepth404DB = fmap commentDepth . runYDB . get404

-- | Get the CommentFlagging even for this Comment, if there is one.
fetchCommentFlaggingDB :: CommentId -> DB (Maybe (Entity CommentFlagging))
fetchCommentFlaggingDB = getBy . UniqueCommentFlagging

-- | Get the CommentId this CommentId was rethreaded to, if it was.
fetchCommentRethreadDB :: CommentId -> DB (Maybe CommentId)
fetchCommentRethreadDB comment_id = fmap unValue . listToMaybe <$> (
    select $
    from $ \cr -> do
    where_ $ cr ^. CommentRethreadOldComment ==. val comment_id
    return $ cr ^. CommentRethreadNewComment)

-- | Get a Comment's CommentTags.
fetchCommentCommentTagsDB :: CommentId -> DB [CommentTag]
fetchCommentCommentTagsDB comment_id = fmap (map entityVal) $
    select $
    from $ \ct -> do
    where_ (ct ^. CommentTagComment ==. val comment_id)
    return ct

fetchCommentCommentTagsInDB :: [CommentId] -> DB [CommentTag]
fetchCommentCommentTagsInDB comment_ids = fmap (map entityVal) $
    select $
    from $ \ct -> do
    where_ (ct ^. CommentTagComment `in_` valList comment_ids)
    return ct

-- | Get a Comment's descendants' ids (don't filter hidden or unapproved comments).
fetchCommentAllCurrentDescendantsDB :: CommentId -> DB [CommentId]
fetchCommentAllCurrentDescendantsDB comment_id = fmap (map unValue) $
    select $ from $ \ ca -> do
        where_ $ ca ^. CommentAncestorAncestor ==. val comment_id
            &&. ca ^. CommentAncestorComment `notIn` (subList_select $ from $ return . (^. CommentRethreadOldComment))
        orderBy [asc (ca ^. CommentAncestorComment)]
        return (ca ^. CommentAncestorComment)

-- | Get a Comment's descendants' ids (don't filter hidden or unapproved comments).
fetchCommentAllDescendantsDB :: CommentId -> DB [CommentId]
fetchCommentAllDescendantsDB comment_id = fmap (map unValue) $
    select $
    from $ \ca -> do
    where_ (ca ^. CommentAncestorAncestor ==. val comment_id)
    orderBy [asc (ca ^. CommentAncestorComment)]
    return (ca ^. CommentAncestorComment)

-- | Get all descendants of the given root comment.
fetchCommentDescendantsDB :: CommentId -> ExprCommentCond -> DB [Entity Comment]
fetchCommentDescendantsDB comment_id has_permission =
    select $
    from $ \c -> do
    where_ $
        has_permission c &&.
        c ^. CommentId `in_` (subList_select $
                              from $ \ca -> do
                              where_ (ca ^. CommentAncestorAncestor ==. val comment_id)
                              return (ca ^. CommentAncestorComment))
    -- DO NOT change ordering here! buildCommentTree relies on it.
    orderBy [asc (c ^. CommentParent), asc (c ^. CommentCreatedTs)]
    return c

-- | Get all descendants of all given root comments.
fetchCommentsDescendantsDB :: [CommentId] -> ExprCommentCond -> DB [Entity Comment]
fetchCommentsDescendantsDB comment_ids has_permission =
    select $
    from $ \c -> do
    where_ $
        c ^. CommentId `in_` subList_select (querCommentsDescendants comment_ids) &&.
        has_permission c
    -- DO NOT change ordering here! buildCommentTree relies on it.
    orderBy [asc (c ^. CommentParent), asc (c ^. CommentCreatedTs)]
    return c

-- | Given a list of candidate CommentIds, return only those that have any
-- (possibly not visible) children.
fetchCommentsWithChildrenInDB :: [CommentId] -> DB [CommentId]
fetchCommentsWithChildrenInDB comment_ids = fmap (map unValue) $
    selectDistinct $
    from $ \ca -> do
    where_ (ca ^. CommentAncestorAncestor `in_` valList comment_ids)
    return (ca ^. CommentAncestorAncestor)

-- | Get the "true" target of this CommentId (which may be itself, if not rethreaded -
-- otherwise, ride the rethread train to the end)
fetchCommentDestinationDB :: CommentId -> YDB CommentId
fetchCommentDestinationDB comment_id = do
    void $ get404 comment_id -- make sure the comment even exists, so this function terminates.
    fetchCommentRethreadDB comment_id >>= maybe (return comment_id) fetchCommentDestinationDB

-- | Get a Comment's Tags.
fetchCommentTagsDB :: CommentId -> DB [Entity Tag]
fetchCommentTagsDB comment_id =
    select $
    from $ \(ct `InnerJoin` t) -> do
    on_ (ct ^. CommentTagTag ==. t ^. TagId)
    where_ (ct ^. CommentTagComment ==. val comment_id)
    return t

-- | Get a Comment's CommentTags for a specific Tag.
fetchCommentTagCommentTagsDB :: CommentId -> TagId -> DB [CommentTag]
fetchCommentTagCommentTagsDB comment_id tag_id = fmap (map entityVal) $
    select $
    from $ \ct -> do
    where_ $
        ct ^. CommentTagComment ==. val comment_id &&.
        ct ^. CommentTagTag ==. val tag_id
    return ct

makeCommentClosingMapDB    :: (IsList c, CommentId ~ Item c) => c -> DB (Map CommentId CommentClosing)
makeCommentRetractingMapDB :: (IsList c, CommentId ~ Item c) => c -> DB (Map CommentId CommentRetracting)
makeCommentClosingMapDB    = closeOrRetractMap CommentClosingComment    commentClosingComment
makeCommentRetractingMapDB = closeOrRetractMap CommentRetractingComment commentRetractingComment

closeOrRetractMap
        :: (IsList c, CommentId ~ Item c, PersistEntity val, PersistEntityBackend val ~ SqlBackend)
        => EntityField val CommentId
        -> (val -> CommentId)
        -> c
        -> DB (Map CommentId val)
closeOrRetractMap comment_field comment_projection comment_ids = fmap (foldr step mempty) $
    select $
    from $ \c -> do
    where_ (c ^. comment_field `in_` valList comment_ids)
    return c
  where
    -- step :: Entity val -> Map CommentId val -> Map CommentId val
    step (Entity _ c) = M.insert (comment_projection c) c

-- | Given a collection of CommentId, make a map from CommentId to Entity Ticket. Comments that
-- are not tickets will simply not be in the map.
makeTicketMapDB :: (IsList c, CommentId ~ Item c) => c -> DB (Map CommentId (Entity Ticket))
makeTicketMapDB comment_ids = fmap (foldr step mempty) $
    select $
    from $ \t -> do
    where_ (t ^. TicketComment `in_` valList comment_ids)
    return t
  where
    step t = M.insert (ticketComment (entityVal t)) t

makeClaimedTicketMapDB :: [CommentId] -> DB (Map CommentId TicketClaiming)
makeClaimedTicketMapDB comment_ids = fmap (M.fromList . map (\(Value x, Entity _ y) -> (x, y))) $
    select $
    from $ \tc -> do
    where_ (tc ^. TicketClaimingTicket `in_` valList comment_ids)
    return (tc ^. TicketClaimingTicket, tc)

-- | Given a collection of CommentId, make a flag map. Comments that are not flagged
-- will simply not be in the map.
makeFlagMapDB :: (IsList c, CommentId ~ Item c) => c -> DB (Map CommentId (CommentFlagging, [FlagReason]))
makeFlagMapDB comment_ids = fmap (go . map (\(Entity _ x, Value y) -> (x, y))) $
    select $
    from $ \(cf `InnerJoin` cfr) -> do
    on_ (cf ^. CommentFlaggingId ==. cfr ^. CommentFlaggingReasonFlagging)
    where_ (cf ^. CommentFlaggingComment `in_` valList comment_ids)
    return (cf, cfr ^. CommentFlaggingReasonReason)
  where
    go :: [(CommentFlagging, FlagReason)] -> Map CommentId (CommentFlagging, [FlagReason])
    go = foldr (\(cf@(CommentFlagging _ _ comment_id _), reason) -> M.insertWith combine comment_id (cf, [reason])) mempty
      where
        combine :: (CommentFlagging, [FlagReason]) -> (CommentFlagging, [FlagReason]) -> (CommentFlagging, [FlagReason])
        combine (cf, reasons1) (_, reasons2) = (cf, reasons1 <> reasons2)

-- | Given a collection of CommentId, make a map from comment ids to sets of watches. Comments that are not watched
-- will simply not be in the map.
--
-- TODO: Return enough info to link to the root of the watch
makeWatchMapDB :: (IsList c, CommentId ~ Item c) => c -> DB (Map CommentId (Set WatchedSubthread))
makeWatchMapDB comment_ids = fmap (M.fromListWith mappend . map (\(Value x, Entity _ y) -> (x, S.singleton y))) $ do
    ancestral_watches <- select $ from $ \ (ws `InnerJoin` ca) -> do
        on_ $ ws ^. WatchedSubthreadRoot ==. ca ^. CommentAncestorAncestor
        where_ $ ca ^. CommentAncestorComment `in_` valList comment_ids
        return (ca ^. CommentAncestorComment, ws)

    current_watches <- select $ from $ \ ws -> do
        where_ $ ws ^. WatchedSubthreadRoot `in_` valList comment_ids
        return (ws ^. WatchedSubthreadRoot, ws)

    return $ ancestral_watches <> current_watches

rethreadCommentDB :: Maybe CommentId -> DiscussionId -> CommentId -> UserId -> Text -> Int -> SDB ()
rethreadCommentDB mnew_parent_id new_discussion_id root_comment_id user_id reason depth_offset = do
    (old_comment_ids, new_comment_ids) <- lift $ do
        descendants_ids <- fetchCommentAllCurrentDescendantsDB root_comment_id
        let old_comment_ids = root_comment_id : descendants_ids

        new_comment_ids <- flip State.evalStateT mempty $ forM old_comment_ids $ \comment_id -> do
            rethread_map <- State.get

            Just comment <- lift $ get comment_id

            let new_parent_id = maybe mnew_parent_id Just $ M.lookup (commentParent comment) rethread_map

            new_comment_id <- lift $ insert $ comment
                { commentDepth      = commentDepth comment - depth_offset
                , commentParent     = new_parent_id
                , commentDiscussion = new_discussion_id
                }

            State.put $ M.insert (Just comment_id) new_comment_id rethread_map

            return new_comment_id

        return (old_comment_ids, new_comment_ids)

    now <- liftIO getCurrentTime

    let new_root_comment_id = Prelude.head new_comment_ids -- This is kind of ugly, but it should be safe.
        rethread = Rethread now user_id root_comment_id new_root_comment_id reason
    rethread_id <- lift (insert rethread)
    tell [ECommentRethreaded rethread_id rethread]

    let updateForRethread :: (PersistEntity val, PersistEntityBackend val ~ SqlBackend)
                          => EntityField val CommentId
                          -> (SqlExpr (Entity val) -> SqlExpr (Entity CommentRethread) -> SqlExpr (Insertion val))
                          -> DB ()
        updateForRethread comment_field constructor =
            insertSelect $
            from $ \(table `InnerJoin` cr) -> do
            on_ (table ^. comment_field ==. cr ^. CommentRethreadOldComment)
            where_ (table ^. comment_field `in_` valList old_comment_ids)
            return (constructor table cr)

    lift $ do
        forM_ (zip old_comment_ids new_comment_ids) $ \(old_comment_id, new_comment_id) -> do
            insert_ (CommentRethread rethread_id old_comment_id new_comment_id)

            -- TODO(mitchell, david): pull the stuff below out of the for-loop

            insertSelect $
             from $ \(c `InnerJoin` ca) -> do
             on_ (c ^. CommentParent ==. just (ca ^. CommentAncestorComment))
             where_ (c ^. CommentId ==. val new_comment_id)
             return (CommentAncestor <# val new_comment_id <&> (ca ^. CommentAncestorAncestor))

            [Value maybe_new_parent_id] <-
                select $
                from $ \c -> do
                where_ (c ^. CommentId ==. val new_comment_id)
                return (c ^. CommentParent)

            maybe (return ()) (insert_ . CommentAncestor new_comment_id) maybe_new_parent_id

        -- EVERYTHING with a foreign key on CommentId needs to be added here, for the
        -- new comments. We don't want to update in-place because we *do* show the
        -- rethreaded comments on Project feeds (for one thing).

        updateForRethread CommentClosingComment
                          (\cc cr -> CommentClosing
                              <#  (cc  ^. CommentClosingTs)
                              <&> (cc  ^. CommentClosingClosedBy)
                              <&> (cc  ^. CommentClosingReason)
                              <&> (cr  ^. CommentRethreadNewComment))

        updateForRethread CommentFlaggingComment
                          (\cf cr -> CommentFlagging
                              <#  (cf  ^. CommentFlaggingTs)
                              <&> (cf  ^. CommentFlaggingFlagger)
                              <&> (cr  ^. CommentRethreadNewComment)
                              <&> (cf  ^. CommentFlaggingMessage))

        updateForRethread CommentRetractingComment
                          (\r cr -> CommentRetracting
                              <#  (r   ^. CommentRetractingTs)
                              <&> (r   ^. CommentRetractingReason)
                              <&> (cr  ^. CommentRethreadNewComment))

        updateForRethread CommentTagComment
                          (\ct cr -> CommentTag
                              <#  (cr  ^. CommentRethreadNewComment)
                              <&> (ct  ^. CommentTagTag)
                              <&> (ct  ^. CommentTagUser)
                              <&> (ct  ^. CommentTagCount))

        updateForRethread TicketComment
                          (\t cr -> Ticket
                              <#  (t   ^. TicketCreatedTs)
                              <&> (t   ^. TicketUpdatedTs)
                              <&> (t   ^. TicketName)
                              <&> (cr  ^. CommentRethreadNewComment))

        updateForRethread TicketClaimingTicket
                          (\tc cr -> TicketClaiming
                              <#  (tc  ^. TicketClaimingTs)
                              <&> (tc  ^. TicketClaimingUser)
                              <&> (cr  ^. CommentRethreadNewComment)
                              <&> (tc  ^. TicketClaimingNote))

        updateForRethread TicketOldClaimingTicket
                          (\toc cr -> TicketOldClaiming
                              <#  (toc  ^. TicketOldClaimingClaimTs)
                              <&> (toc  ^. TicketOldClaimingUser)
                              <&> (cr   ^. CommentRethreadNewComment)
                              <&> (toc  ^. TicketOldClaimingNote)
                              <&> (toc  ^. TicketOldClaimingReleaseNote)
                              <&> (toc  ^. TicketOldClaimingReleasedTs))

        updateForRethread UnapprovedCommentNotificationComment
                          (\ucn cr -> UnapprovedCommentNotification
                              <#  (cr  ^. CommentRethreadNewComment)
                              <&> (ucn ^. UnapprovedCommentNotificationNotification))

        updateForRethread ViewCommentComment
                          (\vc cr -> ViewComment
                              <#  (vc  ^. ViewCommentUser)
                              <&> (cr  ^. CommentRethreadNewComment))

        updateForRethread WatchedSubthreadRoot
                          (\ws cr -> WatchedSubthread
                              <#  (ws ^. WatchedSubthreadTs)
                              <&> (ws ^. WatchedSubthreadUser)
                              <&> (cr ^. CommentRethreadNewComment))

fetchCommentTicketsDB :: Set CommentId -> DB (Map CommentId (Entity Ticket))
fetchCommentTicketsDB comment_ids = do
    ticket_entities <- select $ from $ \ t -> do
        where_ $ t ^. TicketComment `in_` valList (S.toList comment_ids)
        return t

    return $ M.fromList $ map (ticketComment . entityVal &&& id) ticket_entities

makeCommentRouteDB :: [Language] -> CommentId -> DB (Maybe (Route App))
makeCommentRouteDB langs comment_id = get comment_id >>= \case
    Nothing -> return Nothing
    Just comment -> fetchDiscussionDB langs (commentDiscussion comment) >>= \case
        DiscussionOnProject (Entity _ project) -> return $ Just $ ProjectCommentR (projectHandle project) comment_id

        DiscussionOnWikiPage (Entity _ wiki_target) -> do
            project <- getJust $ wikiTargetProject wiki_target
            return $ Just $ WikiCommentR (projectHandle project) (wikiTargetLanguage wiki_target) (wikiTargetTarget wiki_target) comment_id

        DiscussionOnUser (Entity user_id _) -> do
            return $ Just $ UserCommentR user_id comment_id

        DiscussionOnBlogPost (Entity _ blog_post) -> do
            project <- getJust $ blogPostProject blog_post

            return $ Just $ BlogPostCommentR (projectHandle project) (blogPostHandle blog_post) comment_id

<|MERGE_RESOLUTION|>--- conflicted
+++ resolved
@@ -378,40 +378,23 @@
 deleteCommentDB :: CommentId -> DB ()
 deleteCommentDB = deleteCascade
 
-<<<<<<< HEAD
-fetchTicketNamesDB :: CommentId -> DB [Text]
-fetchTicketNamesDB comment_id =
-    fmap unwrapValues $
-=======
 fetchTicketNamesDB :: CommentId -> DB [Internal.TicketName]
 fetchTicketNamesDB comment_id =
     fmap (map Internal.TicketName . unwrapValues) $
->>>>>>> dce512b7
     select $ from $ \t -> do
         where_ $ t ^. TicketComment ==. val comment_id
         return $ t ^. TicketName
 
-<<<<<<< HEAD
-fetchTagNamesDB :: CommentId -> DB [Text]
-fetchTagNamesDB comment_id =
-    fmap unwrapValues $
-=======
 fetchTagNamesDB :: CommentId -> DB [Internal.TagName]
 fetchTagNamesDB comment_id =
     fmap (map Internal.TagName . unwrapValues) $
->>>>>>> dce512b7
     select $ from $ \(t `InnerJoin` ct) -> do
         on_ $ t ^. TagId ==. ct ^. CommentTagTag
         where_ $ ct ^. CommentTagComment ==. val comment_id
         return $ t ^. TagName
 
-<<<<<<< HEAD
-fetchTagIdsDB :: Text -> DB [TagId]
-fetchTagIdsDB tag_name =
-=======
 fetchTagIdsDB :: Internal.TagName -> DB [TagId]
 fetchTagIdsDB (Internal.TagName tag_name) =
->>>>>>> dce512b7
     fmap unwrapValues $
     select $ from $ \t -> do
         where_ $ t ^. TagName ==. val tag_name
@@ -434,33 +417,20 @@
         delete $ from $ \t ->
             where_ $ t ^. TagId ==. val tag_id
 
-<<<<<<< HEAD
-deleteTagsDB :: CommentId -> [Text] -> DB ()
-=======
 deleteTagsDB :: CommentId -> [Internal.TagName] -> DB ()
->>>>>>> dce512b7
 deleteTagsDB comment_id tags =
     forM_ tags $ \tag -> do
         tag_ids <- fetchTagIdsDB tag
         forM_ tag_ids $ deleteTagDB comment_id
 
-<<<<<<< HEAD
-deleteTicketDB :: CommentId -> Text -> SDB ()
-deleteTicketDB comment_id ticket_name = do
-=======
 deleteTicketDB :: CommentId -> Internal.TicketName -> SDB ()
 deleteTicketDB comment_id (Internal.TicketName ticket_name) = do
->>>>>>> dce512b7
     lift $ delete $ from $ \t ->
         where_ $ t ^. TicketName    ==. val ticket_name
              &&. t ^. TicketComment ==. val comment_id
     userUnclaimCommentDB comment_id Nothing
 
-<<<<<<< HEAD
-deleteTicketsDB :: CommentId -> [Text] -> SDB ()
-=======
 deleteTicketsDB :: CommentId -> [Internal.TicketName] -> SDB ()
->>>>>>> dce512b7
 deleteTicketsDB comment_id = mapM_ $ deleteTicketDB comment_id
 
 -- | Edit a comment's text. If the comment was flagged, unflag it and send a
@@ -531,26 +501,6 @@
 postUnapprovedCommentDB :: UserId -> Maybe CommentId -> DiscussionId -> Markdown -> Visibility -> Language -> SDB CommentId
 postUnapprovedCommentDB = postComment insertUnapprovedCommentDB
 
-<<<<<<< HEAD
-parseTickets :: Text -> [Text]
-parseTickets =
-    filter (not . T.null) . map T.strip .
-    mapMaybe (T.stripPrefix "ticket:") . T.lines
-
-insertTicketsDB :: UTCTime -> CommentId -> [Text] -> DB ()
-insertTicketsDB now comment_id tickets =
-    forM_ tickets $ \ticket ->
-        insert_ $ Ticket now now ticket comment_id
-
-parseTags :: Text -> [Text]
-parseTags =
-    nub . filter (not . T.null) . map T.strip . mconcat . map (T.splitOn ",") .
-    mapMaybe (T.stripPrefix "tags:") . T.lines
-
-insertTagsDB :: UserId -> CommentId -> [Text] -> DB ()
-insertTagsDB user_id comment_id tags =
-    forM_ tags $ \tag -> do
-=======
 parseTickets :: Text -> [Internal.TicketName]
 parseTickets =
     filter (\(Internal.TicketName ticket) -> not $ T.null ticket) .
@@ -571,7 +521,6 @@
 insertTagsDB :: UserId -> CommentId -> [Internal.TagName] -> DB ()
 insertTagsDB user_id comment_id tags =
     forM_ tags $ \(Internal.TagName tag) -> do
->>>>>>> dce512b7
         tag_id <- either entityKey id <$> insertBy (Tag tag)
         insert_ $ CommentTag comment_id tag_id user_id 1
 
