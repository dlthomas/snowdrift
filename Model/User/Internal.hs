--- conflicted
+++ resolved
@@ -80,12 +80,8 @@
         muser_email    <- lift $ fetchUserEmail user_id
         email_verified <- lift $ fetchUserEmailVerified user_id
         -- XXX: Support 'NotifDeliverEmailDigest'.
-<<<<<<< HEAD
-        if | pref == NotifDeliverEmail && isJust muser_email ->
-=======
         if | pref == NotifDeliverEmail && isJust muser_email && email_verified ->
->>>>>>> 9533c556
-                 lift $ sendNotificationEmailDB notif_type user_id mproject_id content
+                lift $ sendNotificationEmailDB notif_type user_id mproject_id content
            | otherwise -> do
                  r <- selectCount $ from $ \n -> do
                           where_ $ n ^. NotificationType    ==. val notif_type
