module Model.Project
    ( ProjectSummary(..)
    , UpdateProject(..)
    , fetchPublicProjectsDB
    , fetchProjectDB
    , fetchProjectCommentRethreadEventsBeforeDB
    , fetchProjectCommentPostedEventsIncludingRethreadedBeforeDB
    , fetchProjectCommentClosingEventsBeforeDB
    , fetchProjectDeletedPledgeEventsBeforeDB
    , fetchProjectDiscussionsDB
    , fetchProjectNewPledgeEventsBeforeDB
    , fetchProjectModeratorsDB
    , fetchProjectTeamMembersDB
    , fetchProjectOpenTicketsDB
    , fetchProjectUpdatedPledgeEventsBeforeDB
    , fetchProjectVolunteerApplicationsDB
    , fetchProjectWikiEditEventsWithTargetsBeforeDB
    , fetchProjectWikiPageEventsWithTargetsBeforeDB
    , fetchProjectBlogPostEventsBeforeDB
    , fetchProjectTicketClaimingEventsBeforeDB
    , fetchProjectTicketUnclaimingEventsBeforeDB
    , fetchProjectWikiPageByNameDB
    , insertProjectPledgeDB
    -- TODO(mitchell): rename all these... prefix fetch, suffix DB
    , getGithubIssues
    , getProjectPages
    , getProjectShares
    , getProjectTagList
    , getProjectWikiPages
    , projectComputeShareValue
    , projectNameWidget
    , summarizeProject
    , updateShareValue
    ) where

import Import

import Data.Filter
import Data.Order
import Model.Comment
import Model.Comment.Sql
import Model.Currency
import Model.Issue
import Model.Tag
import Model.Wiki.Sql
import Widgets.Tag

import           Control.Monad.Trans.Maybe    (MaybeT(..), runMaybeT)
import           Control.Monad.Trans.Resource (MonadThrow)
import           Control.Monad.Writer.Strict  (tell)
import           Control.Concurrent.Async     (Async, async, wait)
import qualified Github.Data                  as GH
import qualified Github.Issues                as GH
import qualified Data.Map                     as M
import qualified Data.Set                     as S
import qualified Data.Text                    as T

import           Data.List                    (sortBy)

--------------------------------------------------------------------------------
-- Types

data ProjectSummary = ProjectSummary
    { summaryName          :: Text
    , summaryProjectHandle :: Text
    , summaryUsers         :: UserCount
    , summaryShares        :: ShareCount
    , summaryShareCost     :: Milray
    }

data UpdateProject = UpdateProject
    { updateProjectName        :: Text
    , updateProjectDescription :: Markdown
    , updateProjectTags        :: [Text]
    , updateProjectGithubRepo  :: Maybe Text
    } deriving Show

newtype TaggedTicket = TaggedTicket ( (Entity Ticket)
                                    , Bool  -- claimed?
                                    , [AnnotatedTag] )

instance Issue TaggedTicket where
    issueWidget (TaggedTicket ((Entity ticket_id ticket),_,tags)) =
        [whamlet|
          <tr>
            <td>
              <a href="@{CommentDirectLinkR (ticketComment ticket)}">
                SD-#{toPathPiece ticket_id}
            <td>
              #{ticketName ticket}
            <td>
              $forall tag <- tags
                ^{tagWidget tag}
        |]
    issueFilterable = ticketToFilterable
    issueOrderable = ticketToOrderable

ticketToFilterable :: TaggedTicket -> Filterable
ticketToFilterable (TaggedTicket (Entity _ ticket, is_claimed, tags)) =
    Filterable isClaimed has_tag get_named_ts search_literal
  where
    isClaimed "CLAIMED"   = is_claimed
    isClaimed "UNCLAIMED" = is_claimed  -- inverted in 'Data.Filter'
    isClaimed cmd         = error $ "Unrecognized command " <> T.unpack cmd

    has_tag t = any (\ tag -> annotTagName tag == t && annotTagScore tag > 0) tags

    get_named_ts "CREATED" = S.singleton $ ticketCreatedTs ticket
    get_named_ts "LAST UPDATED" = S.singleton $ ticketUpdatedTs ticket
    get_named_ts name = error $ "Unrecognized time name " ++ T.unpack name

    search_literal str = (not . null . T.breakOnAll str) (ticketName ticket)

ticketToOrderable :: TaggedTicket -> Orderable
ticketToOrderable (TaggedTicket ((Entity _ ticket), is_claimed, tags)) =
    Orderable isClaimed has_tag get_named_ts search_literal
  where
    isClaimed "CLAIMED"   = is_claimed
    isClaimed "UNCLAIMED" = is_claimed  -- inverted in 'Data.Order'
    isClaimed cmd         = error $ "Unrecognized command " <> T.unpack cmd

    has_tag t = elem t $ map annotTagName tags

    get_named_ts "CREATED" = S.singleton $ ticketCreatedTs ticket
    get_named_ts "LAST UPDATED" = S.singleton $ ticketUpdatedTs ticket
    get_named_ts name = error $ "Unrecognized time name " ++ T.unpack name

    search_literal str = (not . null . T.breakOnAll str) (ticketName ticket)

--------------------------------------------------------------------------------
-- Database actions

fetchPublicProjectsDB :: DB [Entity Project]
fetchPublicProjectsDB = select $ from $ \ p -> do
    where_ $ p ^. ProjectPublic
    return p

fetchProjectDB :: ProjectId -> DB [Entity Project]
fetchProjectDB project_id =
    select $ from $ \ p -> do
        where_ $ p ^. ProjectId ==. val project_id
        return p

insertProjectPledgeDB :: UserId
                      -> ProjectId
                      -> Int64
                      -> PledgeFormRenderedId
                      -> SDB ()
insertProjectPledgeDB user_id project_id shares pledge_render_id = do
    now <- liftIO getCurrentTime
    let shares_pledged = SharesPledged now user_id project_id shares pledge_render_id
    shares_pledged_id <- lift (insert shares_pledged)
    lift (getBy (UniquePledge user_id project_id)) >>= \case
        Nothing -> do
            lift $ insert_ (Pledge now user_id project_id shares shares)
            tell [ENewPledge shares_pledged_id shares_pledged]
        Just (Entity pledge_id old_pledge) -> do
            if shares == 0
                then do
                    lift (deleteKey pledge_id)
                    tell [EDeletedPledge now user_id project_id (pledgeShares old_pledge)]
                else do
                    lift $
                        update $ \ p -> do
                        set p [ PledgeShares       =. val shares
                              , PledgeFundedShares =. val shares
                              ]
                        where_ (p ^. PledgeId ==. val pledge_id)
                    tell [EUpdatedPledge (pledgeShares old_pledge) shares_pledged_id shares_pledged]

getGithubIssues :: Project -> Handler [GH.Issue]
getGithubIssues project =
    getGithubIssues'
    >>= liftIO . wait
    >>= either (\ _ -> addAlert "danger" "failed to fetch GitHub tickets\n" >> return [])
               return
  where
    getGithubIssues' :: Handler (Async (Either GH.Error [GH.Issue]))
    getGithubIssues' = liftIO . async $
        maybe
            (return $ Right [])
            (\ (account, repo) -> GH.issuesForRepo account repo [])
            parsedProjectGithubRepo

    parsedProjectGithubRepo :: Maybe (String, String)
    parsedProjectGithubRepo = second (drop 1) . break (== '/') . T.unpack <$> projectGithubRepo project

summarizeProject :: Monad m => Entity Project -> [Entity Pledge] -> m ProjectSummary
summarizeProject project pledges = do
    let share_value = projectShareValue $ entityVal project
        share_count = ShareCount $ sum . map (pledgeFundedShares . entityVal) $ pledges
        user_count = UserCount $ fromIntegral $ length pledges

    return $ ProjectSummary (projectName $ entityVal project) (projectHandle $ entityVal project) user_count share_count share_value


getProjectShares :: (MonadThrow m, MonadIO m, MonadBaseControl IO m, MonadLogger m, MonadResource m) => ProjectId -> SqlPersistT m [Int64]
getProjectShares project_id = do
    pledges <- select $ from $ \ pledge -> do
        where_ ( pledge ^. PledgeProject ==. val project_id &&. pledge ^. PledgeFundedShares >. val 0)
        return pledge

    return $ map (pledgeFundedShares . entityVal) pledges

-- | Get all WikiPages for a Project.
getProjectPages :: ProjectId -> DB [Entity WikiPage]
getProjectPages project_id =
    select $
    from $ \ page -> do
    where_ $ page ^. WikiPageProject ==. val project_id
    return page

projectComputeShareValue :: [Int64] -> Milray
projectComputeShareValue pledges =
    let lg x = logBase 2 x :: Double
        num_users = fromIntegral $ length pledges
        geomean :: [Double] -> Double
        geomean xs = exp $ sum (map log xs) / fromIntegral (length xs)
        multiplier = lg (geomean (map fromIntegral pledges) * 2)
     in Milray 10 $* (multiplier * (num_users - 1))


-- signature needs to remain generic, for SnowdriftProcessPayments
updateShareValue :: (MonadThrow m, MonadIO m, MonadBaseControl IO m, MonadLogger m, MonadResource m) => ProjectId -> SqlPersistT m ()
updateShareValue project_id = do
    pledges <- getProjectShares project_id

    update $ \ project -> do
        set project  [ ProjectShareValue =. val (projectComputeShareValue pledges) ]
        where_ (project ^. ProjectId ==. val project_id)

{-
 - TODO
 -  Unfund shares
 -  Fix algorithm
 -}

projectNameWidget :: ProjectId -> Widget
projectNameWidget project_id = do
    maybe_project <- handlerToWidget $ runDB $ get project_id
    case maybe_project of
        Nothing -> [whamlet| (unknown project) |]
        Just project -> [whamlet| #{projectName project} |]

getProjectTagList :: ProjectId -> DB ([Entity Tag], [Entity Tag])
getProjectTagList project_id = (,) <$> getProjectTags <*> getOtherTags
  where
    getProjectTags :: DB [Entity Tag]
    getProjectTags = selectDistinct $ from $ \ (tag `InnerJoin` rel `InnerJoin` comment `InnerJoin` page) -> do
        on_ $ page ^. WikiPageDiscussion ==. comment ^. CommentDiscussion
        on_ $ comment ^. CommentId ==. rel ^. CommentTagComment
        on_ $ rel ^. CommentTagTag ==. tag ^. TagId

        where_ $ page ^. WikiPageProject ==. val project_id
            &&. tag ^. TagId `notIn` deprecatedTags
        orderBy [ desc (tag ^. TagName) ]
        return tag

    deprecatedTags = subList_select $ from $ \ dt -> do
        where_ $ dt ^. DeprecatedTagProject ==. val project_id
        return $ dt ^. DeprecatedTagTag

    getOtherTags :: DB [Entity Tag]
    getOtherTags = selectDistinct $ from $ \ (tag `InnerJoin` rel `InnerJoin` comment `InnerJoin` page) -> do
        on_ $ page ^. WikiPageDiscussion ==. comment ^. CommentDiscussion
        on_ $ comment ^. CommentId ==. rel ^. CommentTagComment
        on_ $ rel ^. CommentTagTag ==. tag ^. TagId
        where_ $ page ^. WikiPageProject !=. val project_id
        orderBy [ desc (tag ^. TagName) ]
        return tag

-- | Get all of a Project's WikiPages, sorted alphabetically.
getProjectWikiPages :: [Language] -> ProjectId ->  DB [Entity WikiTarget]
getProjectWikiPages languages project_id = do
    targets <- select $ from $ \ wt -> do
        where_ $ wt ^. WikiTargetProject ==. val project_id
        return wt

    return $ sortBy (compare `on` (wikiTargetTarget . entityVal)) $ pickTargetsByLanguage languages targets

-- | Fetch all Discussions that are somewhere on the given Project.
fetchProjectDiscussionsDB :: ProjectId -> DB [DiscussionId]
fetchProjectDiscussionsDB project_id = do
    pd <- projectDiscussion <$> getJust project_id

    wpds <- fmap unwrapValues $ select $ from $ \ wp -> do
        where_ $ wp ^. WikiPageProject ==. val project_id
        return $ wp ^. WikiPageDiscussion

    bpds <- fmap unwrapValues $ select $ from $ \ bp -> do
        where_ $ bp ^. BlogPostProject ==. val project_id
        return $ bp ^. BlogPostDiscussion

    return (pd : wpds ++ bpds)

-- | Get all (posted, not pending) Comments made *somewhere* on a Project, before the given time.
fetchProjectCommentPostedEventsIncludingRethreadedBeforeDB :: ProjectId -> Maybe UserId -> UTCTime -> Int64 -> DB [(EventCommentPostedId, Entity Comment)]
fetchProjectCommentPostedEventsIncludingRethreadedBeforeDB project_id muser_id before lim = fetchProjectDiscussionsDB project_id >>= \ project_discussions ->
    fmap unwrapValues $ select $ from $ \ (ecp `InnerJoin` c) -> do
        on_ $ ecp ^. EventCommentPostedComment ==. c ^. CommentId
        where_ $ ecp ^. EventCommentPostedTs <=. val before
            &&. exprCommentProjectPermissionFilterIncludingRethreaded muser_id (val project_id) c
            &&. c ^. CommentDiscussion `in_` valList project_discussions
        orderBy [ desc $ ecp ^. EventCommentPostedTs, desc $ ecp ^. EventCommentPostedId ]
        limit lim
        return (ecp ^. EventCommentPostedId, c)

-- | Get all Rethreads whose *destinations* are on the given Project.
fetchProjectCommentRethreadEventsBeforeDB :: ProjectId -> Maybe UserId -> UTCTime -> Int64 -> DB [(EventCommentRethreadedId, Entity Rethread)]
fetchProjectCommentRethreadEventsBeforeDB project_id muser_id before lim = fetchProjectDiscussionsDB project_id >>= \ project_discussions ->
    fmap unwrapValues $ select $ from $ \ (ecr `InnerJoin` r `InnerJoin` c) -> do
        on_ $ r ^. RethreadNewComment ==. c ^. CommentId
        on_ $ ecr ^. EventCommentRethreadedRethread ==. r ^. RethreadId
        where_ $ ecr ^. EventCommentRethreadedTs <=. val before
            &&. exprCommentProjectPermissionFilter muser_id (val project_id) c
            &&. c ^. CommentDiscussion `in_` valList project_discussions
        orderBy [ desc $ ecr ^. EventCommentRethreadedTs, desc $ ecr ^. EventCommentRethreadedId ]
        limit lim
        return (ecr ^. EventCommentRethreadedId, r)

-- | Get all Closings for comments on the current project
fetchProjectCommentClosingEventsBeforeDB :: ProjectId -> Maybe UserId -> UTCTime -> Int64 -> DB [(EventCommentClosingId, Entity CommentClosing)]
fetchProjectCommentClosingEventsBeforeDB project_id muser_id before lim = fetchProjectDiscussionsDB project_id >>= \ project_discussions ->
    fmap unwrapValues $ select $ from $ \ (ecc `InnerJoin` cc `InnerJoin` c) -> do
        on_ $ cc ^. CommentClosingComment ==. c ^. CommentId
        on_ $ ecc ^. EventCommentClosingCommentClosing ==. cc ^. CommentClosingId
        where_ $ ecc ^. EventCommentClosingTs <=. val before
            &&. exprCommentProjectPermissionFilter muser_id (val project_id) c
            &&. c ^. CommentDiscussion `in_` valList project_discussions

        orderBy [ desc $ cc ^. CommentClosingTs, desc $ cc ^. CommentClosingId ]
        limit lim
        return (ecc ^. EventCommentClosingId, cc)

fetchProjectTicketClaimingEventsBeforeDB :: ProjectId -> UTCTime -> Int64 -> DB [(EventTicketClaimedId, Either (Entity TicketClaiming) (Entity TicketOldClaiming))]
fetchProjectTicketClaimingEventsBeforeDB project_id before lim = do
    project_discussions <- fetchProjectDiscussionsDB project_id

    tuples <- fmap unwrapValues $ select $ from $ \ (etc `LeftOuterJoin` tc `LeftOuterJoin` toc `LeftOuterJoin` c `InnerJoin` t) -> do
        on_ $ t ^. TicketComment                ==. c   ^. CommentId
        on_ $ just (c ^. CommentId)             ==. tc  ?. TicketClaimingTicket
          ||. just (c ^. CommentId)             ==. toc ?. TicketOldClaimingTicket
        on_ $ etc ^. EventTicketClaimedOldClaim ==. toc ?. TicketOldClaimingId
        on_ $ etc ^. EventTicketClaimedClaim    ==. tc  ?. TicketClaimingId

        where_ $ etc ^. EventTicketClaimedTs <=. val before
            &&. c ^. CommentDiscussion `in_` valList project_discussions

        orderBy [ desc $ etc ^. EventTicketClaimedTs, desc $ etc ^. EventTicketClaimedId ]
        limit lim
        return (etc ^. EventTicketClaimedId, tc, toc)

    let tupleToMaybeEither (etc_id, Just x, Nothing) = Just $ (etc_id, Left x)
        tupleToMaybeEither (etc_id, Nothing, Just y) = Just $ (etc_id, Right y)
        tupleToMaybeEither _ = Nothing

    return $ mapMaybe tupleToMaybeEither tuples

fetchProjectTicketUnclaimingEventsBeforeDB :: ProjectId -> UTCTime -> Int64 -> DB [(EventTicketUnclaimedId, Entity TicketOldClaiming)]
fetchProjectTicketUnclaimingEventsBeforeDB project_id before lim = fetchProjectDiscussionsDB project_id >>= \ project_discussions ->
    fmap unwrapValues $ select $ from $ \ (etu `InnerJoin` toc `InnerJoin` c `InnerJoin` t) -> do
        on_ $ t ^. TicketComment ==. c ^. CommentId
        on_ $ toc ^. TicketOldClaimingTicket ==. c ^. CommentId
        on_ $ etu ^. EventTicketUnclaimedClaim ==. toc ^. TicketOldClaimingId

        where_ $ etu ^. EventTicketUnclaimedTs <=. val before
            &&. c ^. CommentDiscussion `in_` valList project_discussions

        orderBy [ desc $ etu ^. EventTicketUnclaimedTs, desc $ etu ^. EventTicketUnclaimedId ]
        limit lim
        return (etu ^. EventTicketUnclaimedId, toc)

-- | Fetch all WikiPages made on this Project before this time.
fetchProjectWikiPageEventsWithTargetsBeforeDB :: [Language] -> ProjectId -> UTCTime -> Int64 -> DB [(EventWikiPageId, Entity WikiPage, WikiTarget)]
fetchProjectWikiPageEventsWithTargetsBeforeDB languages project_id before lim = do
    pages <- fmap unwrapValues $ select $ from $ \ (ewp `InnerJoin` wp) -> do
        on_ (ewp ^. EventWikiPageWikiPage ==. wp ^. WikiPageId)
        where_ $ ewp ^. EventWikiPageTs <=. val before
            &&. exprWikiPageOnProject wp project_id
        orderBy [ desc $ ewp ^. EventWikiPageTs, desc $ ewp ^. EventWikiPageId ]
        limit lim
        return (ewp ^. EventWikiPageId, wp)

    targets <- select $ from $ \ wt -> do
        where_ $ wt ^. WikiTargetPage `in_` valList (map (entityKey . snd) pages)
        return wt


    let events = map (second entityKey) pages
        pages_map = M.fromList $ map ((entityKey &&& id) . snd) pages
        targets_map = M.fromList $ map (\ (Entity _ wiki_target) -> (wikiTargetPage wiki_target, wiki_target)) $ pickTargetsByLanguage languages targets

    return $ mapMaybe (\ (ewp_id, page_id) -> (ewp_id,,) <$> M.lookup page_id pages_map <*> M.lookup page_id targets_map) events

-- | Fetch all BlogPosts made on this Project before this time.
fetchProjectBlogPostEventsBeforeDB :: ProjectId -> UTCTime -> Int64 -> DB [(EventBlogPostId, Entity BlogPost)]
fetchProjectBlogPostEventsBeforeDB project_id before lim =
    fmap unwrapValues $ select $ from $ \ (ebp `InnerJoin` bp) -> do
        on_ $ ebp ^. EventBlogPostPost ==. bp ^. BlogPostId
        where_ $ ebp ^. EventBlogPostTs <=. val before
            &&. bp ^. BlogPostProject ==. val project_id

        orderBy [ desc $ ebp ^. EventBlogPostTs, desc $ ebp ^. EventBlogPostId ]
        limit lim
        return (ebp ^. EventBlogPostId, bp)

-- | Fetch all WikiEdits made on this Project before this time.
fetchProjectWikiEditEventsWithTargetsBeforeDB :: [Language] -> ProjectId -> UTCTime -> Int64 -> DB [(EventWikiEditId, Entity WikiEdit, WikiTarget)]
fetchProjectWikiEditEventsWithTargetsBeforeDB languages project_id before lim = do
-- | Fetch all WikiPages made on this Project before this time.

    edits <- fmap unwrapValues $ select $ from $ \ (ewe `InnerJoin` we `InnerJoin` wp) -> do
        on_ $ wp ^. WikiPageId ==. we ^. WikiEditPage
        on_ $ ewe ^. EventWikiEditWikiEdit ==. we ^. WikiEditId

        where_ $ ewe ^. EventWikiEditTs <=. val before
            &&.  exprWikiPageOnProject wp project_id

        orderBy [ desc $ ewe ^. EventWikiEditTs, desc $ ewe ^. EventWikiEditId ]
        limit lim
        return (ewe ^. EventWikiEditId, we)

    targets <- select $ from $ \ wt -> do
        where_ $ wt ^. WikiTargetPage `in_` valList (map (wikiEditPage . entityVal . snd) edits)
        return wt

    let events = map (id *** (entityKey &&& wikiEditPage . entityVal)) edits
        edits_map = M.fromList $ map ((entityKey &&& id) . snd) edits
        targets_map = M.fromList $ map ((wikiTargetPage &&& id) . entityVal) $ pickTargetsByLanguage languages targets

    return $ mapMaybe (\ (ewe_id, (edit_id, page_id)) -> (ewe_id,,) <$> M.lookup edit_id edits_map <*> M.lookup page_id targets_map) events

-- | Fetch all new SharesPledged made on this Project before this time.
fetchProjectNewPledgeEventsBeforeDB :: ProjectId -> UTCTime -> Int64 -> DB [(EventNewPledgeId, Entity SharesPledged)]
fetchProjectNewPledgeEventsBeforeDB project_id before lim =
    fmap unwrapValues $ select $ from $ \ (enp `InnerJoin` sp) -> do
        on_ $ enp ^. EventNewPledgeSharesPledged ==. sp ^. SharesPledgedId
        where_ $ enp ^. EventNewPledgeTs <=. val before
            &&. sp ^. SharesPledgedProject ==. val project_id
        orderBy [ desc $ enp ^. EventNewPledgeTs, desc $ enp ^. EventNewPledgeId ]
        limit lim
        return (enp ^. EventNewPledgeId, sp)

-- | Fetch all updated Pledges made on this Project before this time, along with the old number of shares.
fetchProjectUpdatedPledgeEventsBeforeDB :: ProjectId -> UTCTime -> Int64 -> DB [(EventUpdatedPledgeId, Int64, Entity SharesPledged)]
fetchProjectUpdatedPledgeEventsBeforeDB project_id before lim =
    fmap unwrapValues $ select $ from $ \ (eup `InnerJoin` sp) -> do
        on_ $ eup ^. EventUpdatedPledgeSharesPledged ==. sp ^. SharesPledgedId
        where_ $ eup ^. EventUpdatedPledgeTs <=. val before
            &&. sp ^. SharesPledgedProject ==. val project_id
        orderBy [ desc $ eup ^. EventUpdatedPledgeTs, desc $ eup ^. EventUpdatedPledgeId ]
        limit lim
        return (eup ^. EventUpdatedPledgeId, eup ^. EventUpdatedPledgeOldShares, sp)

-- | Fetch all deleted pledge events made on this Project before this time.
fetchProjectDeletedPledgeEventsBeforeDB :: ProjectId -> UTCTime -> Int64 -> DB [(EventDeletedPledgeId, EventDeletedPledge)]
fetchProjectDeletedPledgeEventsBeforeDB project_id before lim =
    fmap (map $ onEntity (,)) $ select $ from $ \ edp -> do
        where_ $ edp ^. EventDeletedPledgeTs <=. val before
            &&. edp ^. EventDeletedPledgeProject ==. val project_id

        orderBy [ desc $ edp ^. EventDeletedPledgeTs, desc $ edp ^. EventDeletedPledgeId ]
        limit lim
        return edp

-- | Fetch this Project's team members.
fetchProjectTeamMembersDB :: ProjectId -> DB [UserId]
fetchProjectTeamMembersDB = fetchProjectRoleDB TeamMember

fetchProjectModeratorsDB :: ProjectId -> DB [UserId]
fetchProjectModeratorsDB = fetchProjectRoleDB Moderator

-- | Abstract fetching Project Admins, TeamMembers, etc. Not exported.
fetchProjectRoleDB :: Role -> ProjectId -> DB [UserId]
fetchProjectRoleDB role project_id = fmap (map unValue) $
    select $
    from $ \ pur -> do
    where_ $
        pur ^. ProjectUserRoleProject ==. val project_id &&.
        pur ^. ProjectUserRoleRole    ==. val role
    return (pur ^. ProjectUserRoleUser)
  --
-- | Fetch all Project VolunteerApplications.
fetchProjectVolunteerApplicationsDB :: ProjectId -> DB [Entity VolunteerApplication]
fetchProjectVolunteerApplicationsDB project_id =
    select $
    from $ \ va -> do
    where_ (va ^. VolunteerApplicationProject ==. val project_id)
    orderBy [desc (va ^. VolunteerApplicationCreatedTs)]
    return va

-- | Fetch a WikiPage (maybe), given the Project handle and WikiPage target.
-- (Presumably, these Texts come from something like a rethread form,
-- where the user types in URLs manually).
fetchProjectWikiPageByNameDB :: Text -> Language -> Text -> DB (Maybe (Entity WikiPage))
fetchProjectWikiPageByNameDB project_handle language target = runMaybeT $ do
    Entity project_id _ <- MaybeT $ getBy $ UniqueProjectHandle project_handle
    Entity _ wiki_target <- MaybeT $ getBy $ UniqueWikiTarget project_id language target
    wiki_page <- MaybeT $ get $ wikiTargetPage wiki_target
    return $ Entity (wikiTargetPage wiki_target) wiki_page

fetchProjectOpenTicketsDB :: ProjectId -> Maybe UserId -> DB [TaggedTicket]
fetchProjectOpenTicketsDB project_id muser_id = do
    tickets <- fetchProjectDiscussionsDB project_id >>= fetch_tickets
    annot_tags_map <- fetchCommentCommentTagsInDB (map (ticketComment . entityVal . fst) tickets) >>= buildAnnotatedCommentTagsDB muser_id
    let tagTicket :: (Entity Ticket, Bool) -> TaggedTicket
        tagTicket (t@(Entity _ ticket),is_claimed) = TaggedTicket (t, is_claimed, M.findWithDefault [] (ticketComment ticket) annot_tags_map)
    return (map tagTicket tickets)
  where
<<<<<<< HEAD
    fetch_tickets discussion_ids =
        select $
        from $ \ (t `InnerJoin` c) -> do
        on_ (t ^. TicketComment ==. c ^. CommentId)
        where_ $
            c ^. CommentDiscussion `in_` valList discussion_ids &&.
            exprCommentOpen c &&.
            c ^. CommentId `notIn`
                (subList_select $ from $ return . (^. CommentRethreadOldComment))
        return t
=======
    fetch_tickets :: [DiscussionId] -> DB [(Entity Ticket, Bool)]
    fetch_tickets discussion_ids = do
        ts <- select $
              from $ \ (t `InnerJoin` c) -> do
              on_ (t ^. TicketComment ==. c ^. CommentId)
              where_ $
                  c ^. CommentDiscussion `in_` valList discussion_ids &&.
                  exprCommentOpen c
              return t
        forM ts $ \t@(Entity _ ticket) -> do
            c <- selectCount $ from $ \tc -> do
                 where_ $ val (ticketComment ticket) ==. tc ^. TicketClaimingTicket
                 return tc
            return $ if c == 0 then (t, False) else (t, True)
>>>>>>> bc20692d
<|MERGE_RESOLUTION|>--- conflicted
+++ resolved
@@ -507,18 +507,6 @@
         tagTicket (t@(Entity _ ticket),is_claimed) = TaggedTicket (t, is_claimed, M.findWithDefault [] (ticketComment ticket) annot_tags_map)
     return (map tagTicket tickets)
   where
-<<<<<<< HEAD
-    fetch_tickets discussion_ids =
-        select $
-        from $ \ (t `InnerJoin` c) -> do
-        on_ (t ^. TicketComment ==. c ^. CommentId)
-        where_ $
-            c ^. CommentDiscussion `in_` valList discussion_ids &&.
-            exprCommentOpen c &&.
-            c ^. CommentId `notIn`
-                (subList_select $ from $ return . (^. CommentRethreadOldComment))
-        return t
-=======
     fetch_tickets :: [DiscussionId] -> DB [(Entity Ticket, Bool)]
     fetch_tickets discussion_ids = do
         ts <- select $
@@ -526,11 +514,12 @@
               on_ (t ^. TicketComment ==. c ^. CommentId)
               where_ $
                   c ^. CommentDiscussion `in_` valList discussion_ids &&.
-                  exprCommentOpen c
+                  exprCommentOpen c &&.
+                  c ^. CommentId `notIn`
+                      (subList_select $ from $ return . (^. CommentRethreadOldComment))
               return t
         forM ts $ \t@(Entity _ ticket) -> do
             c <- selectCount $ from $ \tc -> do
                  where_ $ val (ticketComment ticket) ==. tc ^. TicketClaimingTicket
                  return tc
-            return $ if c == 0 then (t, False) else (t, True)
->>>>>>> bc20692d
+            return $ if c == 0 then (t, False) else (t, True)