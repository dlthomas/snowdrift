--- conflicted
+++ resolved
@@ -18,12 +18,7 @@
         , userUpdateStatement :: Maybe Markdown
         }
 
-<<<<<<< HEAD
 updateUser :: (MonadLogger m, MonadResource m, MonadIO m, MonadBaseControl IO m, MonadThrow m) => Key User -> UserUpdate -> SqlPersistT m ()
-=======
-
-updateUser :: (MonadLogger m, MonadIO m, MonadBaseControl IO m, MonadThrow m, MonadUnsafeIO m) => Key User -> UserUpdate -> SqlPersistT m ()
->>>>>>> 2517b11c
 updateUser user_id user_update = update $ \ user -> do
         set user $ catMaybes
             [ (UserName =.) . val . Just <$> userUpdateName user_update
