{-# LANGUAGE OverloadedStrings #-}
{-# LANGUAGE LambdaCase        #-}

module MechanismTest (mechanismSpecs) where

import TestImport hiding (get)
import Model.Currency
    (Milray (..), millMilray, dropRightZeros, pprintThousands)
import Model.Project (projectComputeShareValue, fetchProjectSharesDB)

import Control.Applicative ((<$>))
import Database.Esqueleto hiding (delete, val)
import Data.Int (Int64)
import Data.List (delete)
import Data.Monoid ((<>))
import Data.Text (Text)
import qualified Data.Text as Text
import Data.Time (getCurrentTime)
import Test.QuickCheck
import Text.Printf (formatRealFloat, FieldFormat(..))

mechanismSpecs :: Spec
mechanismSpecs = ydescribe "mechanism" $ do
    testFormula
    testPledges
    testPPrinters

testFormula :: Spec
testFormula = yit "formula" $ do
    -- See the "Examples" section at
    -- https://snowdrift.coop/p/snowdrift/w/en/formula
    errorUnlessExpected "100 patrons @ 1 share = 10¢"
        (Milray 1000) $ projectComputeShareValue $ replicate 100 1
    -- The number of shares is not taken into account when the project
    -- share value is computed.
    errorUnlessExpected "100 patrons @ 4 shares = 10¢"
        (Milray 1000) $ projectComputeShareValue $ replicate 100 4
    errorUnlessExpected "200 patrons @ 4 shares = 20¢"
        (Milray 2000) $ projectComputeShareValue $ replicate 200 4
    errorUnlessExpected "200 patrons @ 4 shares + 1 patron @ 1 share = 20.1¢"
        (Milray 2010) $ projectComputeShareValue $ 1 : replicate 200 4
    errorUnlessExpected "no shares = 0¢"
        (Milray 0) $ projectComputeShareValue []

    testProperty "any number of 0 shares returns 0" $
        \n -> (projectComputeShareValue $ replicate n 0) === (Milray 0)
    testProperty ("any number of pledges is the same " <>
                  "as the product of that number and 0.1¢") $
        \(Positive n) (Positive m) ->
              (projectComputeShareValue $ replicate n m) ===
              (millMilray $ fromIntegral n)

testPledges :: Spec
testPledges = ydescribe "pledges" $ do
    -- Pledge the suggested number of shares plus other amounts.
    ydescribe "single user" $ do
        yit "add $100 to users' accounts" $ do
            -- It's not possible to pledge without money, so load
            -- $100 (the allowed maximum amount).
            loginAs Mary
            userId Mary >>= flip loadFunds 100
            loginAs Bob
            userId Bob >>= flip loadFunds 100
            loginAs Sue
            userId Sue >>= flip loadFunds 100

        -- Test that increasing shares works.
        singleUser 1
        singleUser 2
        singleUser 3
        -- Test that shares can be dropped.
        singleUser 0
        singleUser 5
        singleUser 8
        -- Test that decreasing works, too.
        singleUser 4
        singleUser 16
        singleUser 10
        -- Drop again.
        singleUser 0

    ydescribe "three users" $ do
        -- Test that increasing shares works.
        threeUsersOneShare
        threeUsersTwoShares
        threeUsersThreeShares
        threeUsersFiveShares
        -- Test that shares can be dropped.
        threeUsersZeroShares
        threeUsersEightShares
        -- Test that decreasing works, too.
        threeUsersFourShares
        -- Drop again.
        threeUsersZeroShares

showShares :: Int64 -> String
showShares n = show n <> " " <> Text.unpack (plural n "share" "shares")

singleUser :: Int64 -> Spec
singleUser n =
    yit (showShares n) $ do
        snowdrift_id <- snowdriftId
        testPledge Mary snowdrift_id n

threeUsers :: Int64 -> Int64 -> Int64 -> Spec
threeUsers x y z =
    yit (showShares x <> ", " <>
         showShares y <> ", " <>
         showShares z) $ do
        snowdrift_id <- snowdriftId
        testPledge Mary snowdrift_id x
        testPledge Bob  snowdrift_id y
        testPledge Sue  snowdrift_id z

threeUsersOneShare :: Spec
threeUsersOneShare = threeUsers 1 1 1

threeUsersTwoShares :: Spec
threeUsersTwoShares = do
    threeUsers 2 1 1
    threeUsers 2 2 1
    threeUsers 2 2 2

threeUsersThreeShares :: Spec
threeUsersThreeShares = do
    threeUsers 3 1 1
    threeUsers 3 2 1
    threeUsers 3 3 1
    threeUsers 3 3 2
    threeUsers 3 3 3

threeUsersFourShares :: Spec
threeUsersFourShares = do
    threeUsers 4 1 1
    threeUsers 4 2 1
    threeUsers 4 3 1
    threeUsers 4 4 1
    threeUsers 4 4 2
    threeUsers 4 4 3
    threeUsers 4 4 4

threeUsersFiveShares :: Spec
threeUsersFiveShares = do
    threeUsers 5 1 1
    threeUsers 5 2 1
    threeUsers 5 3 1
    threeUsers 5 4 1
    threeUsers 5 5 1
    threeUsers 5 5 2
    threeUsers 5 5 3
    threeUsers 5 5 4
    threeUsers 5 5 5

threeUsersEightShares :: Spec
threeUsersEightShares = do
    threeUsers 8 1 1
    threeUsers 8 2 1
    threeUsers 8 3 1
    threeUsers 8 4 1
    threeUsers 8 5 1
    threeUsers 8 6 1
    threeUsers 8 7 1
    threeUsers 8 8 1
    threeUsers 8 8 2
    threeUsers 8 8 3
    threeUsers 8 8 4
    threeUsers 8 8 5
    threeUsers 8 8 6
    threeUsers 8 8 7
    threeUsers 8 8 8

threeUsersZeroShares :: Spec
threeUsersZeroShares = do
    threeUsers 0 4 4
    threeUsers 0 3 4
    threeUsers 0 2 4
    threeUsers 0 1 4
    threeUsers 0 0 4
    threeUsers 0 0 3
    threeUsers 0 0 2
    threeUsers 0 0 1
    threeUsers 0 0 0

projectAccountAndUserAccount :: ProjectId -> UserId
                             -> SqlPersistM (Account, Account)
projectAccountAndUserAccount project_id user_id = do
    project <- getOrError project_id
    user    <- getOrError user_id
    project_account <- getOrError $ projectAccount project
    user_account    <- getOrError $ userAccount user
    return (project_account, user_account)

(*$) :: Int64 -> Milray -> Milray
(*$) x (Milray y) = Milray $ x * y

testPledge :: NamedUser -> ProjectId -> Int64 -> Example ()
testPledge named_user project_id shares = do
    user_id <- userId named_user

    -- Get the values before the actual pledge and payout.
    ( project_name, project_account, user_account, old_shares,
      new_project_shares, expected_share_value ) <- testDB $ do
        old_project_shares <- fetchProjectSharesDB project_id
        old_user_shares    <- getBy (UniquePledge user_id project_id) >>= \case
            Nothing -> return 0
            Just v  -> return $ pledgeFundedShares $ entityVal v

        let new_project_shares =
                -- 'projectComputeShareValue' returns 0 if any of the
                -- values passed to it is 0, so it needs to be guarded
                -- against.
                (if shares == 0 then id else (shares :)) $
                    delete old_user_shares old_project_shares

        (project_account, user_account) <-
            projectAccountAndUserAccount project_id user_id

        project <- getOrError project_id

        return ( projectName project
               , project_account
               , user_account
               , old_user_shares
               , new_project_shares
               , projectComputeShareValue new_project_shares )

    let expected_user_balance =
            accountBalance user_account - (shares *$ expected_share_value)
        expected_project_balance =
            accountBalance project_account +
                sum ((*$ expected_share_value) <$> new_project_shares)

    -- Pledge.
    loginAs named_user
    if old_shares == shares && not (shares == 0)
        then pledgeFail project_id shares
        else pledge project_id shares

    -- Transfer funds to projects.
    now <- liftIO getCurrentTime
    -- It's necessary to insert into the 'payday' table before running
    -- 'SnowdriftProcessPayments'.
    testDB $ insert_ $ Payday now
<<<<<<< HEAD
    processPayments (Text.unpack $ "paid to " <> project_name) $ do
        -- Get the values after the payout.
        (project_account', user_account') <-
            testDB $ projectAccountAndUserAccount project_id user_id

        -- Check the project's share value.
        actual_share_value <-
            testDB $ fetchProjectSharesDB project_id >>=
                return . projectComputeShareValue

        errorUnlessExpected "project share value"
            expected_share_value
            actual_share_value

        -- Check the user's balance.
        errorUnlessExpected "user balance"
            expected_user_balance $
            accountBalance user_account'

        -- Check the project's balance.
        errorUnlessExpected "project balance"
            expected_project_balance $
            accountBalance project_account'
=======
    liftIO processPayments

    -- Get the values after the payout.
    (project_account', user_account') <-
        testDB $ projectAccountAndUserAccount project_id user_id

    -- Check the project's share value.
    actual_share_value <-
        testDB $ fetchProjectSharesDB project_id >>=
            return . projectComputeShareValue

    errorUnlessExpected "project share value"
        expected_share_value
        actual_share_value

    -- Check the user's balance.
    errorUnlessExpected "user balance"
        expected_user_balance $
        accountBalance user_account'

    -- Check the project's balance.
    errorUnlessExpected "project balance"
        expected_project_balance $
        accountBalance project_account'

data Symbol = SDollar | SCent

pprintSymbol :: Symbol -> String -> String
pprintSymbol SDollar str = "$" <> str
pprintSymbol SCent   str = str <> "¢"

-- | Test whether the results of applying a function to a positive value
-- and a negative value match the expectations.
errorUnlessExpectedPosAndNeg :: Text -> Symbol -> String -> (Milray -> String)
                             -> (Int64 -> Milray) -> Int64 -> Example ()
errorUnlessExpectedPosAndNeg msg symbol expected ppr con val = do
    errorUnlessExpected msg
        (pprintSymbol symbol expected)
        (ppr $ con val)
    errorUnlessExpected (msg <> ", negative amount")
        (pprintSymbol symbol ("-" <> expected))
        (ppr $ con $ negate val)

-- Using something like 'maxBound :: Int64' would be expensive because
-- of the way bounds are used in generators, and would lead to
-- rounding errors when divided.
bound :: Int64
bound = 10000000

-- | Split a string into the integral and fractional parts.
intAndFrac :: String -> (String, String)
intAndFrac = fmap (dropWhile (== '.')) . break (== '.')

-- | Drop zeros on the right and the dot if it's the last character.
dropRightZerosCent :: String -> String
dropRightZerosCent s = i <> (if null f' then "" else '.':f')
  where
    f'    = dropRightZeros f
    (i,f) = intAndFrac s

-- | Always show at least two decimal digits.
dropRightZerosDollar :: String -> String
dropRightZerosDollar s = i <> "." <> f''
    where
      f''   = if len < 2
              then f' <> replicate (2 - len) '0'
              else f'
      len   = length f'
      f'    = dropRightZeros f
      (i,f) = intAndFrac s

-- | Return the sign (if exists) and absolute value.
signAndAbs :: String -> (String, String)
signAndAbs ('-':xs) = ("-",xs)
signAndAbs xs       = ([] ,xs)

testCurrency :: Symbol -> Gen Int64 -> Int -> Int64 -> Property
testCurrency symbol gen len d =
    forAll gen $ \n ->
    let res = fromIntegral n / fromIntegral d :: Double
        (i,f) = intAndFrac $
                    formatRealFloat res
                       -- Do not use scientific notation for values
                       -- like 0.06.
                       (FieldFormat
                            Nothing (Just len) Nothing Nothing False "" 'f') ""
        (sign, absi) = signAndAbs i
        i' = sign <>
             (case symbol of
                  SCent   -> id
                  SDollar -> pprintThousands) absi
        pres = (case symbol of
                    SCent   -> dropRightZerosCent
                    SDollar -> dropRightZerosDollar) $ i' <> "." <> f
    in (show $ Milray n) ===
       pprintSymbol symbol pres

genStep :: Int64 -> Int64 -> Int64 -> Gen Int64
genStep start next end = elements $ sx <> xs
  where
    xs = [start, next .. end]
    sx = negate <$> reverse xs

testPPrinters :: Spec
testPPrinters = ydescribe "pretty-printers" $ do
    yit "Milray" $ do
        errorUnlessExpected "0 is printed correctly"
            "$0.00" $ show $ Milray 0
        errorUnlessExpectedPosAndNeg "milrays: leading zero is not removed"
            SCent "0.01" show Milray 1
        errorUnlessExpectedPosAndNeg "milrays: trailing zero is removed"
            SCent "0.1" show Milray 10

        errorUnlessExpectedPosAndNeg "cents: trailing zeros are removed"
            SCent "1" show Milray 100
        errorUnlessExpectedPosAndNeg
            ("cents: trailing zero is removed without " <>
             "affecting the second digit")
            SCent "1.2" show Milray 120
        errorUnlessExpectedPosAndNeg "cents: leading zero is not removed"
            SCent "1.03" show Milray 103
        errorUnlessExpectedPosAndNeg "cents: all digits are printed"
            SCent "1.23" show Milray 123
        errorUnlessExpectedPosAndNeg
            ("cents: trailing zeros are removed without " <>
             "affecting the second zero digit")
            SCent "10" show Milray 1000
        errorUnlessExpectedPosAndNeg
            ("cents: trailing zeros are removed without " <>
             "affecting the second non-zero digit")
            SCent "12" show Milray 1200
        errorUnlessExpectedPosAndNeg
            ("cents: trailing zero is removed without " <>
             "affecting the third digit")
            SCent "12.3" show Milray 1230
        errorUnlessExpectedPosAndNeg "cents: nothing is removed"
            SCent "12.34" show Milray 1234
        errorUnlessExpectedPosAndNeg
            "cents: leading zero is not removed (four digits)"
            SCent "12.04" show Milray 1204
        errorUnlessExpectedPosAndNeg
            "cents: first zero is not removed (four digits)"
            SCent "10.3" show Milray 1030
        errorUnlessExpectedPosAndNeg
            "cents: zeros in the middle are not removed"
            SCent "10.04" show Milray 1004

        errorUnlessExpectedPosAndNeg "dollars: trailing zeros are removed"
            SDollar "1.00" show Milray 10000
        errorUnlessExpectedPosAndNeg
            ("dollars: trailing zeros are removed without " <>
             "affecting the third zero digit")
            SDollar "1.20" show Milray 12000
        errorUnlessExpectedPosAndNeg
            ("dollars: trailing zeros are removed without " <>
             "affecting the third non-zero digit")
            SDollar "1.23" show Milray 12300
        errorUnlessExpectedPosAndNeg
            ("dollars: trailing zeros are removed without " <>
             "affecting the fourth digit")
            SDollar "1.234" show Milray 12340
        errorUnlessExpectedPosAndNeg "dollars: nothing is removed"
            SDollar "1.2345" show Milray 12345

        errorUnlessExpectedPosAndNeg "hundreds are not delimited"
            SDollar "123.45" show Milray 1234500
        errorUnlessExpectedPosAndNeg "thousands are delimited: 1"
            SDollar "1,234.56" show Milray 12345600
        errorUnlessExpectedPosAndNeg "thousands are delimited: 10"
            SDollar "12,345.6709" show Milray 123456709
        errorUnlessExpectedPosAndNeg "thousands are delimited: 100"
            SDollar "123,456.789" show Milray 1234567890

        testProperty "dollars are printed correctly" $
            testCurrency SDollar (genStep 10000 10001 bound) 4 10000
        testProperty "cents are printed correctly" $
           testCurrency SCent (genStep 1 2 9999) 2 100
        -- Whole cents are rarely generated by the above test, so it
        -- makes sense to explicitly check them.
        testProperty "whole cents are printed correctly" $
            testCurrency SCent (genStep 100 200 9900) 2 100
        -- Ditto.
        testProperty "whole dollars are printed correctly" $
            testCurrency SDollar (genStep 10000 20000 bound) 4 10000
>>>>>>> 5fd96585
<|MERGE_RESOLUTION|>--- conflicted
+++ resolved
@@ -241,7 +241,6 @@
     -- It's necessary to insert into the 'payday' table before running
     -- 'SnowdriftProcessPayments'.
     testDB $ insert_ $ Payday now
-<<<<<<< HEAD
     processPayments (Text.unpack $ "paid to " <> project_name) $ do
         -- Get the values after the payout.
         (project_account', user_account') <-
@@ -265,31 +264,6 @@
         errorUnlessExpected "project balance"
             expected_project_balance $
             accountBalance project_account'
-=======
-    liftIO processPayments
-
-    -- Get the values after the payout.
-    (project_account', user_account') <-
-        testDB $ projectAccountAndUserAccount project_id user_id
-
-    -- Check the project's share value.
-    actual_share_value <-
-        testDB $ fetchProjectSharesDB project_id >>=
-            return . projectComputeShareValue
-
-    errorUnlessExpected "project share value"
-        expected_share_value
-        actual_share_value
-
-    -- Check the user's balance.
-    errorUnlessExpected "user balance"
-        expected_user_balance $
-        accountBalance user_account'
-
-    -- Check the project's balance.
-    errorUnlessExpected "project balance"
-        expected_project_balance $
-        accountBalance project_account'
 
 data Symbol = SDollar | SCent
 
@@ -449,5 +423,4 @@
             testCurrency SCent (genStep 100 200 9900) 2 100
         -- Ditto.
         testProperty "whole dollars are printed correctly" $
-            testCurrency SDollar (genStep 10000 20000 bound) 4 10000
->>>>>>> 5fd96585
+            testCurrency SDollar (genStep 10000 20000 bound) 4 10000