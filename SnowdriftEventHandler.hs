module SnowdriftEventHandler
    ( snowdriftEventHandlers
    ) where

import Import

import Model.Comment
import Model.Discussion
import Model.Notification
import Model.Project
import Model.User
import Model.Utils

import qualified Data.Foldable        as F
import           Data.Maybe           (fromJust)
import qualified Database.Persist
import           Yesod.Default.Config (AppConfig (..), DefaultEnv (..))
import           Yesod.Markdown

-- Add more event handlers here.
snowdriftEventHandlers :: AppConfig DefaultEnv Extra
                       -> [SnowdriftEvent -> Daemon ()]
snowdriftEventHandlers conf =
    [ notificationEventHandler conf
    , eventInserterHandler
    ]

-- | Handler in charge of sending Notifications to interested parties.
notificationEventHandler :: AppConfig DefaultEnv Extra
                         -> SnowdriftEvent -> Daemon ()
-- Notify the comment's parent's poster that their comment has been replied to (per their preferences).
notificationEventHandler AppConfig{..} (ECommentPosted comment_id comment) = case commentParent comment of
    Nothing -> return ()
    Just parent_comment_id -> do
        parent_comment_route <- routeToText $ CommentDirectLinkR parent_comment_id
        reply_comment_route  <- routeToText $ CommentDirectLinkR comment_id
        runSDB $ do
            parent_user_id <- commentUser <$> Database.Persist.getJust parent_comment_id
            sendPreferredNotificationDB parent_user_id NotifReply Nothing Nothing $
                mconcat [ "Someone replied to [your comment]("
                        , Markdown $ appRoot <> parent_comment_route
                        , ")! You can view the reply [here]("
                        , Markdown $ appRoot <> reply_comment_route
                        , "). *You can filter these notifications by " <>
                          "adjusting the settings in your profile.*"
                        ]

-- Notify all moderators of the project the comment was posted on.
<<<<<<< HEAD
notificationEventHandler AppConfig{..} (ECommentPending comment_id comment) = do
    runSDB $ do
        discussion <- lift $ fetchDiscussionDB (commentDiscussion comment)

        let projectComment (Entity project_id project) = do
                route_text <- (lift . lift) (routeToText (CommentDirectLinkR comment_id))
                let content = mconcat
                      [ "An unapproved comment has been posted on a "
                      , Markdown (projectName project)
                      , " page. Please view it [here]("
                      , Markdown $ appRoot <> route_text
                      , ")."
                      ]

                mods <- lift $ fetchProjectModeratorsDB project_id
                F.forM_ mods $ \ user_id -> sendPreferredNotificationDB user_id NotifUnapprovedComment
                    Nothing (Just comment_id) content

        case discussion of
            DiscussionOnProject  project                 -> projectComment project
            DiscussionOnWikiPage (Entity _ WikiPage{..}) -> projectComment =<< Entity wikiPageProject <$> getJust wikiPageProject
            DiscussionOnUser _ -> error ""
            -- TODO DiscussionOnUser user -> userComment user

{-
    userComment (Entity user_id user) = do
        route_text <- (lift . lift) (routeToText (CommentDirectLinkR comment_id)) -- TODO(mitchell): don't use direct link?
        let content = "An unapproved comment has been posted on your user discussion page.  Please view it [here](" <> Markdown route_text <> ")."
        sendNotificationDB NotifUnapprovedComment user_id Nothing content >>= insert_ . UnapprovedCommentNotification comment_id
-}
=======
-- Also notify the comment poster.
notificationEventHandler (ECommentPending comment_id comment) = runSDB $ do
    route_text <- lift (makeCommentRouteDB comment_id >>= lift . routeToText . fromJust)

    sendNotificationDB_ NotifUnapprovedComment (commentUser comment) Nothing $ mconcat
        [ "Your [comment]("
        , Markdown route_text
        , ") now awaits moderator approval."
        , "<br><br>"
        , "When a moderator acknowledges you as a legitimate user "
        , "(such as after you have posted a few meaningful comments), "
        , "you will become eligible for 'establishment'. "
        , "Established users can post without moderation."
        ]

    (Entity project_id project) <- lift (fetchDiscussionDB (commentDiscussion comment)) >>= \case
        DiscussionOnProject  project                 -> return project
        DiscussionOnWikiPage (Entity _ WikiPage{..}) -> Entity wikiPageProject <$> getJust wikiPageProject

    let content = mconcat
          [ "An unapproved comment has been posted on a "
          , Markdown (projectName project)
          , " page. Please view it [here]("
          , Markdown route_text
          , ")."
          ]

    lift (fetchProjectModeratorsDB project_id) >>=
        -- Send the notification, and record the fact that we send it (so we can
        -- later delete it, when the comment is approved).
        mapM_ (\user_id -> sendNotificationDB NotifUnapprovedComment user_id Nothing content
                             >>= insert_ . UnapprovedCommentNotification comment_id)

notificationEventHandler (ECommentApproved comment_id comment) = runSDB $ do
    route_text <- lift (makeCommentRouteDB comment_id >>= lift . routeToText . fromJust)
    sendNotificationDB_ NotifApprovedComment (commentUser comment) Nothing $ mconcat
        [ "Your [comment]("
        , Markdown route_text
        , ") has been approved."
        ]
>>>>>>> 92389455

-- Notify the rethreadee his/her comment has been rethreaded.
notificationEventHandler AppConfig{..} (ECommentRethreaded _ Rethread{..}) = do
    (comment, Just old_route, Just new_route) <- runDB $ (,,)
        <$> getJust rethreadOldComment
        <*> makeCommentRouteDB rethreadOldComment
        <*> makeCommentRouteDB rethreadNewComment

    rendered_old_route <- routeToText old_route
    rendered_new_route <- routeToText new_route

    let content = mconcat
          [ "One of your comments has been rethreaded from ~~"
          , Markdown $ appRoot <> rendered_old_route
          , "~~ to ["
          , Markdown $ appRoot <> rendered_new_route
          , "]("
          , Markdown $ appRoot <> rendered_new_route
          , "): "
          , Markdown rethreadReason
          ]

    runSDB $ sendPreferredNotificationDB (commentUser comment)
        NotifRethreadedComment Nothing Nothing content

notificationEventHandler _ (ECommentClosed _ _)     = return ()

-- TODO: Send notification to anyone watching thread
notificationEventHandler _ (ETicketClaimed _)       = return ()
notificationEventHandler _ (ETicketUnclaimed _ _)   = return ()

notificationEventHandler _ (ENotificationSent _ _)  = return ()
notificationEventHandler _ (EWikiEdit _ _)          = return ()
notificationEventHandler _ (EWikiPage _ _)          = return ()
notificationEventHandler _ (EBlogPost _ _)          = return ()
notificationEventHandler _ (ENewPledge _ _)         = return ()
notificationEventHandler _ (EUpdatedPledge _ _ _)   = return ()
notificationEventHandler _ (EDeletedPledge _ _ _ _) = return ()

-- | Handler in charge of inserting events (stripped down) into a separate table for each type.
eventInserterHandler :: SnowdriftEvent -> Daemon ()
-- If an unapproved comment is sent as an ECommentPosted event, bad things will happen (fromJust).
eventInserterHandler (ECommentPosted comment_id Comment{..})                         = runDB (insert_ (EventCommentPosted (fromJust commentApprovedTs) comment_id))
eventInserterHandler (ECommentPending comment_id Comment{..})                        = runDB (insert_ (EventCommentPending commentCreatedTs comment_id))
eventInserterHandler (ECommentRethreaded rethread_id Rethread{..})                   = runDB (insert_ (EventCommentRethreaded rethreadTs rethread_id))
eventInserterHandler (ECommentClosed comment_closing_id CommentClosing{..})          = runDB (insert_ (EventCommentClosing commentClosingTs comment_closing_id))
eventInserterHandler (ETicketClaimed (Left (ticket_claiming_id, TicketClaiming{..})))
                        = runDB (insert_ (EventTicketClaimed ticketClaimingTs (Just ticket_claiming_id) Nothing))
eventInserterHandler (ETicketClaimed (Right (ticket_old_claiming_id, TicketOldClaiming{..})))
                        = runDB (insert_ (EventTicketClaimed ticketOldClaimingClaimTs Nothing (Just ticket_old_claiming_id)))

eventInserterHandler (ETicketUnclaimed ticket_old_claiming_id TicketOldClaiming{..}) = runDB (insert_ (EventTicketUnclaimed ticketOldClaimingReleasedTs ticket_old_claiming_id))

eventInserterHandler (ENotificationSent notif_id Notification{..})                   = runDB (insert_ (EventNotificationSent notificationCreatedTs notif_id))
eventInserterHandler (EWikiPage wiki_page_id WikiPage{..})                           = runDB (insert_ (EventWikiPage wikiPageCreatedTs wiki_page_id))
eventInserterHandler (EWikiEdit wiki_edit_id WikiEdit{..})                           = runDB (insert_ (EventWikiEdit wikiEditTs wiki_edit_id))
eventInserterHandler (ENewPledge shares_pledged_id SharesPledged{..})                = runDB (insert_ (EventNewPledge sharesPledgedTs shares_pledged_id))
eventInserterHandler (EUpdatedPledge old_shares shares_pledged_id SharesPledged{..}) = runDB (insert_ (EventUpdatedPledge sharesPledgedTs old_shares shares_pledged_id))
eventInserterHandler (EDeletedPledge ts user_id project_id shares)                   = runDB (insert_ (EventDeletedPledge ts user_id project_id shares))
<<<<<<< HEAD
eventInserterHandler (EBlogPost post_id BlogPost{..})                                = runDB (insert_ (EventBlogPost blogPostTs post_id))
=======
-- We don't have a table for ECommentApproved, because ECommentPosted is fired at the same time.
eventInserterHandler (ECommentApproved _ _) = return ()
>>>>>>> 92389455
<|MERGE_RESOLUTION|>--- conflicted
+++ resolved
@@ -46,43 +46,11 @@
                         ]
 
 -- Notify all moderators of the project the comment was posted on.
-<<<<<<< HEAD
-notificationEventHandler AppConfig{..} (ECommentPending comment_id comment) = do
-    runSDB $ do
-        discussion <- lift $ fetchDiscussionDB (commentDiscussion comment)
-
-        let projectComment (Entity project_id project) = do
-                route_text <- (lift . lift) (routeToText (CommentDirectLinkR comment_id))
-                let content = mconcat
-                      [ "An unapproved comment has been posted on a "
-                      , Markdown (projectName project)
-                      , " page. Please view it [here]("
-                      , Markdown $ appRoot <> route_text
-                      , ")."
-                      ]
-
-                mods <- lift $ fetchProjectModeratorsDB project_id
-                F.forM_ mods $ \ user_id -> sendPreferredNotificationDB user_id NotifUnapprovedComment
-                    Nothing (Just comment_id) content
-
-        case discussion of
-            DiscussionOnProject  project                 -> projectComment project
-            DiscussionOnWikiPage (Entity _ WikiPage{..}) -> projectComment =<< Entity wikiPageProject <$> getJust wikiPageProject
-            DiscussionOnUser _ -> error ""
-            -- TODO DiscussionOnUser user -> userComment user
-
-{-
-    userComment (Entity user_id user) = do
-        route_text <- (lift . lift) (routeToText (CommentDirectLinkR comment_id)) -- TODO(mitchell): don't use direct link?
-        let content = "An unapproved comment has been posted on your user discussion page.  Please view it [here](" <> Markdown route_text <> ")."
-        sendNotificationDB NotifUnapprovedComment user_id Nothing content >>= insert_ . UnapprovedCommentNotification comment_id
--}
-=======
 -- Also notify the comment poster.
-notificationEventHandler (ECommentPending comment_id comment) = runSDB $ do
+notificationEventHandler AppConfig{..} (ECommentPending comment_id comment) = runSDB $ do
     route_text <- lift (makeCommentRouteDB comment_id >>= lift . routeToText . fromJust)
 
-    sendNotificationDB_ NotifUnapprovedComment (commentUser comment) Nothing $ mconcat
+    sendPreferredNotificationDB (commentUser comment) NotifUnapprovedComment Nothing Nothing $ mconcat
         [ "Your [comment]("
         , Markdown route_text
         , ") now awaits moderator approval."
@@ -93,32 +61,33 @@
         , "Established users can post without moderation."
         ]
 
-    (Entity project_id project) <- lift (fetchDiscussionDB (commentDiscussion comment)) >>= \case
-        DiscussionOnProject  project                 -> return project
-        DiscussionOnWikiPage (Entity _ WikiPage{..}) -> Entity wikiPageProject <$> getJust wikiPageProject
+    discussion <- lift $ fetchDiscussionDB $ commentDiscussion comment
 
-    let content = mconcat
-          [ "An unapproved comment has been posted on a "
-          , Markdown (projectName project)
-          , " page. Please view it [here]("
-          , Markdown route_text
-          , ")."
-          ]
+    let projectComment (Entity project_id project) = do
+            let content = mconcat
+                  [ "An unapproved comment has been posted on a "
+                  , Markdown (projectName project)
+                  , " page. Please view it [here]("
+                  , Markdown $ appRoot <> route_text
+                  , ")."
+                  ]
 
-    lift (fetchProjectModeratorsDB project_id) >>=
-        -- Send the notification, and record the fact that we send it (so we can
-        -- later delete it, when the comment is approved).
-        mapM_ (\user_id -> sendNotificationDB NotifUnapprovedComment user_id Nothing content
-                             >>= insert_ . UnapprovedCommentNotification comment_id)
+            mods <- lift $ fetchProjectModeratorsDB project_id
+            F.forM_ mods $ \ user_id -> sendPreferredNotificationDB user_id NotifUnapprovedComment
+                Nothing (Just comment_id) content
 
-notificationEventHandler (ECommentApproved comment_id comment) = runSDB $ do
+    case discussion of
+        DiscussionOnProject  project                 -> projectComment project
+        DiscussionOnWikiPage (Entity _ WikiPage{..}) -> projectComment =<< Entity wikiPageProject <$> getJust wikiPageProject
+        DiscussionOnUser _ -> error ""
+
+notificationEventHandler AppConfig{..} (ECommentApproved comment_id comment) = runSDB $ do
     route_text <- lift (makeCommentRouteDB comment_id >>= lift . routeToText . fromJust)
-    sendNotificationDB_ NotifApprovedComment (commentUser comment) Nothing $ mconcat
+    sendPreferredNotificationDB (commentUser comment) NotifApprovedComment Nothing Nothing $ mconcat
         [ "Your [comment]("
         , Markdown route_text
         , ") has been approved."
         ]
->>>>>>> 92389455
 
 -- Notify the rethreadee his/her comment has been rethreaded.
 notificationEventHandler AppConfig{..} (ECommentRethreaded _ Rethread{..}) = do
@@ -178,9 +147,7 @@
 eventInserterHandler (ENewPledge shares_pledged_id SharesPledged{..})                = runDB (insert_ (EventNewPledge sharesPledgedTs shares_pledged_id))
 eventInserterHandler (EUpdatedPledge old_shares shares_pledged_id SharesPledged{..}) = runDB (insert_ (EventUpdatedPledge sharesPledgedTs old_shares shares_pledged_id))
 eventInserterHandler (EDeletedPledge ts user_id project_id shares)                   = runDB (insert_ (EventDeletedPledge ts user_id project_id shares))
-<<<<<<< HEAD
 eventInserterHandler (EBlogPost post_id BlogPost{..})                                = runDB (insert_ (EventBlogPost blogPostTs post_id))
-=======
+
 -- We don't have a table for ECommentApproved, because ECommentPosted is fired at the same time.
-eventInserterHandler (ECommentApproved _ _) = return ()
->>>>>>> 92389455
+eventInserterHandler (ECommentApproved _ _) = return ()