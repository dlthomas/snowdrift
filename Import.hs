{-# LANGUAGE CPP, DeriveDataTypeable, TypeFamilies #-}
{-# OPTIONS_GHC -fno-warn-orphans #-}

module Import (module Import) where

import           Foundation                    as Import
import           Model                         as Import
import           Model.Language                as Import
import           Model.Comment.Internal        as Import
import           Model.Established.Internal    as Import
import           Model.Role.Internal           as Import
import           Model.SnowdriftEvent.Internal as Import
import           Settings                      as Import
import           Settings.Development          as Import
import           Settings.StaticFiles          as Import

import           Control.Applicative           as Import (pure, (<$>), (<*>))
import           Control.Arrow                 as Import ((***), (&&&), first, second)
import           Control.Monad                 as Import
import           Data.Function                 as Import (on)
import           Data.Int                      as Import (Int64)
import           Data.Map                      as Import (Map)
import           Data.Maybe                    as Import (fromMaybe, listToMaybe, mapMaybe, isJust, catMaybes)
import           Data.Set                      as Import (Set)
import           Data.Text                     as Import (Text)
import qualified Data.Text                     as T
import           Data.Time.Clock               as Import (UTCTime, diffUTCTime, getCurrentTime)
import           Data.Typeable (Typeable)
import           Database.Esqueleto            as Import hiding (on, valList)
import qualified Database.Esqueleto
import           Database.Esqueleto.Internal.Sql (unsafeSqlBinOp)
import           Network.Mail.Mime               (randomString)
import           Prelude                       as Import hiding (head, init, last, readFile, tail, writeFile)
<<<<<<< HEAD
import           Yesod                         as Import hiding (Route (..), (||.), (==.), (!=.), (<.), (<=.), (>.), (>=.), (=.), (+=.), (-=.), (*=.), (/=.), selectSource, delete, update, count, Value, runDB, languages)
=======
import           System.Random                 (newStdGen)
import           Yesod                         as Import hiding (Route (..), (||.), (==.), (!=.), (<.), (<=.), (>.), (>=.), (=.), (+=.), (-=.), (*=.), (/=.), selectSource, delete, update, count, Value, runDB)
>>>>>>> 65717db7
import           Yesod.Auth                    as Import
import           Yesod.Markdown                as Import (Markdown)
import           Yesod.Form.Bootstrap3         as Import

import           Yesod (languages)
import           Data.List (sortBy)

import GHC.Exts (IsList(..))
import qualified Data.Map as M
import qualified Data.Set as S

#if __GLASGOW_HASKELL__ >= 704
import           Data.Monoid          as Import (Monoid (mappend, mempty, mconcat), (<>))
#else
import           Data.Monoid          as Import (Monoid (mappend, mempty, mconcat))

infixr 5 <>
(<>) :: Monoid m => m -> m -> m
(<>) = mappend
#endif

instance Ord a => IsList (Set a) where
    type Item (Set a) = a
    fromList = S.fromList
    toList = S.toList

on_ :: Esqueleto query expr backend => expr (Value Bool) -> query ()
on_ = Database.Esqueleto.on

-- Like Database.Esqueleto.valList, but more generic.
valList :: (Esqueleto query expr backend, PersistField typ, IsList l, typ ~ Item l) => l -> expr (ValueList typ)
valList = Database.Esqueleto.valList . toList

infix 4 `notDistinctFrom`
notDistinctFrom :: SqlExpr (Value a) -> SqlExpr (Value a)
                -> SqlExpr (Value Bool)
notDistinctFrom = unsafeSqlBinOp " IS NOT DISTINCT FROM "

selectCount :: (MonadResource m, MonadSqlPersist m) => SqlQuery a -> m Int
selectCount from_ =
    fmap (\[Value n] -> n) $
    select $ from_ >> return countRows

newHash :: IO Text
newHash = T.pack . fst . randomString 42 <$> newStdGen

class Count a where
    getCount :: a -> Int64

data UserCount = UserCount Int64
instance Count UserCount where getCount (UserCount c) = c

data ShareCount = ShareCount Int64
instance Count ShareCount where getCount (ShareCount c) = c

newtype Color = Color Int deriving (Typeable, Num)

showDiffTime :: UTCTime -> UTCTime -> String
showDiffTime x y =
  let secs_ago = round (diffUTCTime x y)
  in if | secs_ago < secsPerHour  -> go secs_ago secsPerMinute "m"
        | secs_ago < secsPerDay   -> go secs_ago secsPerHour   "h"
        | secs_ago < secsPerWeek  -> go secs_ago secsPerDay    "d"
        | secs_ago < secsPerMonth -> go secs_ago secsPerWeek   "wk"
        | secs_ago < secsPerYear  -> go secs_ago secsPerMonth  "mo"
        | otherwise               -> go secs_ago secsPerYear   "yr"
  where
    go secs_ago divisor suffix = show (secs_ago `div` divisor) ++ suffix

    secsPerMinute, secsPerHour, secsPerDay, secsPerWeek, secsPerMonth, secsPerYear :: Integer
    secsPerMinute = 60
    secsPerHour   = 3600     -- 60*60
    secsPerDay    = 86400    -- 60*60*24
    secsPerWeek   = 604800   -- 60*60*24*7
    secsPerMonth  = 2592000  -- 60*60*24*30
    secsPerYear   = 31536000 -- 60*60*24*365

entitiesMap :: [Entity t] -> Map (Key t) t
entitiesMap = foldr (\(Entity k v) -> M.insert k v) mempty

-- allow easier creation of pretty bootstrap 3 forms. there has to be an easier way -_-
--fieldSettings :: forall master . SomeMessage master -> [(Text, Text)] -> FieldSettings master
--fieldSettings label attrs = FieldSettings label Nothing Nothing Nothing attrs

aopt' :: MonadHandler m
    => Field m a
    -> SomeMessage (HandlerSite m)
    -> Maybe (Maybe a)
    -> AForm m (Maybe a)
aopt' a b = aopt a (FieldSettings b Nothing Nothing Nothing [("class", "form-control")])

areq' :: (RenderMessage site FormMessage, HandlerSite m ~ site, MonadHandler m)
    => Field m a
    -> SomeMessage site
    -> Maybe a
    -> AForm m a
areq' a b = areq a (FieldSettings b Nothing Nothing Nothing [("class", "form-control")])


radioField' :: (Eq a, RenderMessage site FormMessage)
           => HandlerT site IO (OptionList a)
           -> Field (HandlerT site IO) a
radioField' = selectFieldHelper'
    (\theId _name _attrs inside -> [whamlet|
$newline never
<div ##{theId}>^{inside}
|])
    (\theId name isSel -> [whamlet|
$newline never
<div .radio>
    <label for=#{theId}-none>
            <input id=#{theId}-none type=radio name=#{name} value=none :isSel:checked>
            _{MsgSelectNone}
|])
    (\theId name attrs value isSel text -> [whamlet|
$newline never
<div .radio>
    <label for=#{theId}-#{value}>
            <input id=#{theId}-#{value} type=radio name=#{name} value=#{value} :isSel:checked *{attrs}>
            \#{text}
|])

selectFieldHelper'
        :: (Eq a, RenderMessage site FormMessage)
        => (Text -> Text -> [(Text, Text)] -> WidgetT site IO () -> WidgetT site IO ())
        -> (Text -> Text -> Bool -> WidgetT site IO ())
        -> (Text -> Text -> [(Text, Text)] -> Text -> Bool -> Text -> WidgetT site IO ())
        -> HandlerT site IO (OptionList a)
        -> Field (HandlerT site IO) a
selectFieldHelper' outside onOpt inside opts' = Field
    { fieldParse = \x _ -> do
        opts <- opts'
        return $ selectParser opts x
    , fieldView = \theId name attrs value isReq -> do
        opts <- fmap olOptions $ handlerToWidget opts'
        outside theId name attrs $ do
            unless isReq $ onOpt theId name $ not $ render opts value `elem` map optionExternalValue opts
            flip mapM_ opts $ \opt -> inside
                theId
                name
                ((if isReq then (("required", "required"):) else id) attrs)
                (optionExternalValue opt)
                ((render opts value) == optionExternalValue opt)
                (optionDisplay opt)
    , fieldEnctype = UrlEncoded
    }
  where
    render _ (Left _) = ""
    render opts (Right a) = maybe "" optionExternalValue $ listToMaybe $ filter ((== a) . optionInternalValue) opts
    selectParser _ [] = Right Nothing
    selectParser opts (s:_) = case s of
            "" -> Right Nothing
            "none" -> Right Nothing
            x -> case olReadExternal opts x of
                    Nothing -> Left $ SomeMessage $ MsgInvalidEntry x
                    Just y -> Right $ Just y

optionsPairs' :: (MonadHandler m, RenderMessage (HandlerSite m) msg)
             => (a -> String) -> [(msg, a)] -> m (OptionList a)
optionsPairs' mk_external opts = do
  mr <- getMessageRender
  let mkOption (display, internal) =
          Option { optionDisplay       = mr display
                 , optionInternalValue = internal
                 , optionExternalValue = T.pack $ mk_external internal
                 }
  return $ mkOptionList (map mkOption opts)

checkboxesFieldList' :: (Eq a, RenderMessage site FormMessage, RenderMessage site msg)
                     => (a -> String)
                     -> [(msg, a)]
                     -> Field (HandlerT site IO) [a]
checkboxesFieldList' mk_external = checkboxesField' . (optionsPairs' mk_external)

checkboxesField' :: (Eq a, RenderMessage site FormMessage)
                 => HandlerT site IO (OptionList a)
                 -> Field (HandlerT site IO) [a]
checkboxesField' ioptlist = (multiSelectField ioptlist)
    { fieldView =
        \theId name attrs value _ -> do
            opts <- fmap olOptions $ handlerToWidget ioptlist

            let optselected (Left _) _ = False
                optselected (Right vals) opt = (optionInternalValue opt) `elem` vals

            [whamlet|
                <span ##{theId}>
                    $forall opt <- opts
                        <input type=checkbox id="#{name}_#{optionExternalValue opt}" name=#{name} value=#{optionExternalValue opt} *{attrs} :optselected value opt:checked>
                        <label for="#{name}_#{optionExternalValue opt}">
                            #{optionDisplay opt}
                |]
    }


redirectParams :: (MonadHandler (HandlerT site m), MonadBaseControl IO m) => Route site -> [(Text, Text)] -> HandlerT site m a
redirectParams route params = getUrlRenderParams >>= \ render -> redirect $ render route params

getByErr :: (PersistEntity val, PersistEntityBackend val ~ SqlBackend)
         => String -> Unique val -> Handler (Entity val)
getByErr message = runYDB . fmap fromJustError . getBy
    where
        fromJustError :: Maybe a -> a
        fromJustError = fromMaybe (error message)

lookupErr :: Ord k => String -> k -> Map k a -> a
lookupErr = M.findWithDefault . error

fromJustErr :: String -> Maybe a -> a
fromJustErr _   (Just x) = x
fromJustErr msg _        = error msg

class WrappedValues a where
    type Unwrapped a
    unwrapValues :: a -> Unwrapped a

instance WrappedValues a => WrappedValues [a] where
    type Unwrapped [a] = [Unwrapped a]
    unwrapValues = map unwrapValues

instance WrappedValues (Value a) where
    type Unwrapped (Value a) = a
    unwrapValues (Value v) = v

instance (WrappedValues a, WrappedValues b) => WrappedValues (a, b) where
    type Unwrapped (a, b) = (Unwrapped a, Unwrapped b)
    unwrapValues (a, b) = (unwrapValues a, unwrapValues b)

instance (WrappedValues a, WrappedValues b, WrappedValues c) => WrappedValues (a, b, c) where
    type Unwrapped (a, b, c) = (Unwrapped a, Unwrapped b, Unwrapped c)
    unwrapValues (a, b, c) = (unwrapValues a, unwrapValues b, unwrapValues c)

-- | Convenience function for unwrapping an Entity and supplying both the key and value to another function.
onEntity :: (Key a -> a -> b) -> Entity a -> b
onEntity f (Entity x y) = f x y

{- The following footnote and toc functions were used our pre-wiki about page
At the time of this comment, they are no longer used anywhere live. -}

footnote :: Integer -> Widget
footnote note = [whamlet|$newline never
    <sup>
        <a name="fn_use#{show note}" href="#fn#{show note}">
            #{show note}
|]


footnoteAnchor :: String -> Widget
footnoteAnchor labels =
    case words labels of
        (first_label : remaining_labels) ->
            [whamlet|$newline never
                [
                    <a .footnote_anchor name="fn#{first_label}" href="#fn_use#{first_label}">
                        #{first_label}

                    $forall label <- remaining_labels
                        ,
                        <a .footnote_anchor name="fn#{label}" href="#fn_use#{label}">
                            #{label}
                ]
            |]

        _ -> error "empty footnote anchor"

tocEntry :: String -> String -> Widget
tocEntry tag title =
    [whamlet|$newline never
        <li .toc_li>
            <a .toc_entry name="toc_entry#{tag}" href="#toc_target#{tag}">
                #{title}
    |]


tocTarget :: String -> String -> Widget
tocTarget tag title =
    [whamlet|$newline never
        <span .title>
            #{title}
        <sup>
            <a .toc_target name="toc_target#{tag}" href="#toc_entry#{tag}" title="Back to Table Of Contents">
                ^
    |]

--------------------------------------------------------------------------------
-- Utility functions

lookupParamDefault :: Read a => Text -> a -> Handler a
lookupParamDefault name def = do
    maybe_param <- lookup name <$> reqGetParams <$> getRequest
    return $ fromMaybe def $ do
        param_str <- maybe_param
        param <- listToMaybe $ reads $ T.unpack param_str
        return $ fst param


getLanguages :: Handler [Language]
getLanguages = cached $ mapMaybe (listToMaybe . map fst . reads . T.unpack) <$> languages


languagePreferenceOrder :: [Language] -> (a -> Language) -> a -> a -> Ordering
languagePreferenceOrder langs getLang = flip compare `on` (flip lookup (zip (reverse langs) [1 :: Integer ..]) . getLang)

pickTargetsByLanguage :: [Language] -> [Entity WikiTarget] -> [Entity WikiTarget]
pickTargetsByLanguage langs targets =
    let target_map = M.fromListWith (++) $ map (wikiTargetPage . entityVal &&& (:[])) targets
     in M.elems $ M.mapMaybe (listToMaybe . sortBy (languagePreferenceOrder langs (wikiTargetLanguage . entityVal))) target_map

pickEditsByLanguage :: [Language] -> [Entity WikiEdit] -> [Entity WikiEdit]
pickEditsByLanguage langs targets =
    let target_map = M.fromListWith (++) $ map (wikiEditPage . entityVal &&& (:[])) targets
     in M.elems $ M.mapMaybe (listToMaybe . sortBy (languagePreferenceOrder langs (wikiEditLanguage . entityVal))) target_map

--------------------------------------------------------------------------------
-- /<|MERGE_RESOLUTION|>--- conflicted
+++ resolved
@@ -31,12 +31,8 @@
 import           Database.Esqueleto.Internal.Sql (unsafeSqlBinOp)
 import           Network.Mail.Mime               (randomString)
 import           Prelude                       as Import hiding (head, init, last, readFile, tail, writeFile)
-<<<<<<< HEAD
+import           System.Random                 (newStdGen)
 import           Yesod                         as Import hiding (Route (..), (||.), (==.), (!=.), (<.), (<=.), (>.), (>=.), (=.), (+=.), (-=.), (*=.), (/=.), selectSource, delete, update, count, Value, runDB, languages)
-=======
-import           System.Random                 (newStdGen)
-import           Yesod                         as Import hiding (Route (..), (||.), (==.), (!=.), (<.), (<=.), (>.), (>=.), (=.), (+=.), (-=.), (*=.), (/=.), selectSource, delete, update, count, Value, runDB)
->>>>>>> 65717db7
 import           Yesod.Auth                    as Import
 import           Yesod.Markdown                as Import (Markdown)
 import           Yesod.Form.Bootstrap3         as Import
