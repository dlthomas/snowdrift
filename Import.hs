--- conflicted
+++ resolved
@@ -28,14 +28,9 @@
 import           Database.Esqueleto            as Import hiding (on, valList)
 import qualified Database.Esqueleto
 import           Database.Esqueleto.Internal.Sql (unsafeSqlBinOp)
-<<<<<<< HEAD
-import           Prelude                       as Import hiding (head, init, last, readFile, tail, writeFile)
-=======
 import           Network.Mail.Mime               (randomString)
 import           Prelude                       as Import hiding (head, init, last, readFile, tail, writeFile)
 import           System.Random                 (newStdGen)
-import           Text.Blaze.Html.Renderer.Text (renderHtml)
->>>>>>> 9533c556
 import           Yesod                         as Import hiding (Route (..), (||.), (==.), (!=.), (<.), (<=.), (>.), (>=.), (=.), (+=.), (-=.), (*=.), (/=.), selectSource, delete, update, count, Value, runDB)
 import           Yesod.Auth                    as Import
 import           Yesod.Markdown                as Import (Markdown)
@@ -77,12 +72,9 @@
     fmap (\[Value n] -> n) $
     select $ from_ >> return countRows
 
-<<<<<<< HEAD
-=======
 newHash :: IO Text
 newHash = T.pack . fst . randomString 42 <$> newStdGen
 
->>>>>>> 9533c556
 class Count a where
     getCount :: a -> Int64
 
