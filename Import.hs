--- conflicted
+++ resolved
@@ -101,13 +101,7 @@
 newHash = T.pack . fst . randomString 42 <$> newStdGen
 
 countMatches :: (a -> a -> Bool) -> a -> [a] -> Int
-<<<<<<< HEAD
-countMatches p x xs = L.foldl' go 0 xs
-  where
-    go c t = if x `p` t then succ c else c
-=======
 countMatches p x = length . filter (p x)
->>>>>>> dce512b7
 
 class Count a where
     getCount :: a -> Int64
