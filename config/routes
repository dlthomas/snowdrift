/static StaticR Static getStatic
/auth   AuthR   Auth   getAuth

/favicon.ico FaviconR GET
/robots.txt  RobotsR GET

/ HomeR GET

-- Miscellaneous

/dest               PostLoginR        GET
/honor-pledge       HonorPledgeR      GET POST
/license/javascript JsLicenseR        GET
/priv               PrivacyR          GET
/reset-password     ResetPasswordR    GET POST
/tou                ToUR              GET
/tutorial/markdown  MarkdownTutorialR GET

/img/!upload                UploadImageR      GET POST
/img/!name/#UnnamedImageId  NameImageR        GET POST
/img/#Text                  ImageR            GET
/img/#Text/meta             ImageMetaR        GET

-- User

/u                                          UsersR                       GET
/u/!new                                     UserCreateR                  GET POST
/u/#UserId                                  UserR                        GET POST
/u/#UserId/balance                          UserBalanceR                 GET POST
/u/#UserId/d                                UserDiscussionR              GET POST
/u/#UserId/d/new                            NewUserDiscussionR           GET POST
/u/#UserId/t                                UserTicketsR                 GET
/u/#UserId/c/#CommentId                     UserCommentR                 GET
/u/#UserId/c/#CommentId/claim               ClaimUserCommentR            GET POST
/u/#UserId/c/#CommentId/close               CloseUserCommentR            GET POST
/u/#UserId/c/#CommentId/delete              DeleteUserCommentR           GET POST
/u/#UserId/c/#CommentId/edit                EditUserCommentR             GET POST
/u/#UserId/c/#CommentId/flag                FlagUserCommentR             GET POST
/u/#UserId/c/#CommentId/approve             ApproveUserCommentR          GET POST
/u/#UserId/c/#CommentId/reply               ReplyUserCommentR            GET POST
/u/#UserId/c/#CommentId/rethread            RethreadUserCommentR         GET POST
/u/#UserId/c/#CommentId/retract             RetractUserCommentR          GET POST
/u/#UserId/c/#CommentId/tag/!new            UserCommentAddTagR           GET
/u/#UserId/c/#CommentId/tags                UserCommentTagsR             GET
/u/#UserId/c/#CommentId/tag/#TagId          UserCommentTagR              GET POST
/u/#UserId/c/#CommentId/tag/!apply          UserCommentApplyTagR             POST
/u/#UserId/c/#CommentId/tag/!create         UserCommentCreateTagR            POST
/u/#UserId/c/#CommentId/unclaim             UnclaimUserCommentR          GET POST
/u/#UserId/c/#CommentId/watch               WatchUserCommentR            GET POST
/u/#UserId/c/#CommentId/unwatch             UnwatchUserCommentR          GET POST
/u/#UserId/change-password                  UserChangePasswordR          GET POST
<<<<<<< HEAD
/u/#UserId/edit                             EditUserR                    GET POST
=======
/u/#UserId/delete                           DeleteUserR                  GET POST
/u/#UserId/confirm-delete/#Text             UserConfirmDeleteR           GET POST
/u/#UserId/edit                             EditUserR                    GET
>>>>>>> ce3b9316
/u/#UserId/elig                             UserEstEligibleR                 POST
/u/#UserId/user-notifications               UserNotificationsR           GET POST
/u/#UserId/pledges                          UserPledgesR                 GET
/u/#UserId/project-notifications/#ProjectId ProjectNotificationsR        GET POST
/u/#UserId/reset-password/#Text             UserResetPasswordR           GET POST
/u/#UserId/select-project                   UserSelectProjectR           GET POST
/u/#UserId/verify-email/#Text               UserVerifyEmailR             GET

-- Notifications

/notifications              NotificationsR              GET
/notificationsp             NotificationsProxyR         GET
/notifications/archived     ArchivedNotificationsR      GET
/notifications/archivedp    ArchivedNotificationsProxyR GET

-- Project

/p                                           ProjectsR                GET
/p/#Text                                     ProjectR                 GET POST
/p/#Text/applications                        ApplicationsR            GET
/p/#Text/application/#VolunteerApplicationId ApplicationR             GET
/p/#Text/c/#CommentId                        ProjectCommentR          GET
/p/#Text/c/#CommentId/claim                  ClaimProjectCommentR     GET POST
/p/#Text/c/#CommentId/close                  CloseProjectCommentR     GET POST
/p/#Text/c/#CommentId/delete                 DeleteProjectCommentR    GET POST
/p/#Text/c/#CommentId/edit                   EditProjectCommentR      GET POST
/p/#Text/c/#CommentId/flag                   FlagProjectCommentR      GET POST
/p/#Text/c/#CommentId/approve                ApproveProjectCommentR   GET POST
/p/#Text/c/#CommentId/reply                  ReplyProjectCommentR     GET POST
/p/#Text/c/#CommentId/rethread               RethreadProjectCommentR  GET POST
/p/#Text/c/#CommentId/retract                RetractProjectCommentR   GET POST
/p/#Text/c/#CommentId/tag/!new               ProjectCommentAddTagR    GET
/p/#Text/c/#CommentId/tags                   ProjectCommentTagsR      GET
/p/#Text/c/#CommentId/tag/#TagId             ProjectCommentTagR       GET POST
/p/#Text/c/#CommentId/tag/!apply             ProjectCommentApplyTagR      POST
/p/#Text/c/#CommentId/tag/!create            ProjectCommentCreateTagR     POST
/p/#Text/c/#CommentId/unclaim                UnclaimProjectCommentR   GET POST
/p/#Text/c/#CommentId/watch                  WatchProjectCommentR     GET POST
/p/#Text/c/#CommentId/unwatch                UnwatchProjectCommentR   GET POST
/p/#Text/contact                             ProjectContactR          GET POST
/p/#Text/d                                   ProjectDiscussionR       GET
/p/#Text/d/new                               NewProjectDiscussionR    GET POST
/p/#Text/edit                                EditProjectR             GET
/p/#Text/feed                                ProjectFeedR             GET
/p/#Text/invitation/#Text                    InvitationR              GET POST
/p/#Text/invite                              InviteR                  GET POST
/p/#Text/patrons                             ProjectPatronsR          GET
/p/#Text/shares                              UpdateSharesR            GET POST
/p/#Text/t                                   TicketsR                 GET
/p/#Text/t/#TicketId                         TicketR                  GET
/p/#Text/transactions                        ProjectTransactionsR     GET
/p/#Text/volunteer                           VolunteerR               GET POST
/p/#Text/w                                   WikiPagesR               GET
/p/#Text/who                                 WhoR                     GET
/p/#Text/widget                              WidgetR                  GET

/p/#ProjectId/watch   WatchProjectR   POST
/p/#ProjectId/unwatch UnwatchProjectR POST

-- Project wiki

/p/#Text/w/#Language/#Text                              WikiR                 GET POST
/p/#Text/w/#Language/#Text/translate                    NewWikiTranslationR   GET POST
/p/#Text/w/#Language/#Text/c/#CommentId                 WikiCommentR          GET
/p/#Text/w/#Language/#Text/c/#CommentId/claim           ClaimWikiCommentR     GET POST
/p/#Text/w/#Language/#Text/c/#CommentId/close           CloseWikiCommentR     GET POST
/p/#Text/w/#Language/#Text/c/#CommentId/delete          DeleteWikiCommentR    GET POST
/p/#Text/w/#Language/#Text/c/#CommentId/edit            EditWikiCommentR      GET POST
/p/#Text/w/#Language/#Text/c/#CommentId/flag            FlagWikiCommentR      GET POST
/p/#Text/w/#Language/#Text/c/#CommentId/approve         ApproveWikiCommentR   GET POST
/p/#Text/w/#Language/#Text/c/#CommentId/reply           ReplyWikiCommentR     GET POST
/p/#Text/w/#Language/#Text/c/#CommentId/rethread        RethreadWikiCommentR  GET POST
/p/#Text/w/#Language/#Text/c/#CommentId/retract         RetractWikiCommentR   GET POST
/p/#Text/w/#Language/#Text/c/#CommentId/tag/!new        WikiCommentAddTagR    GET
/p/#Text/w/#Language/#Text/c/#CommentId/tags            WikiCommentTagsR      GET
/p/#Text/w/#Language/#Text/c/#CommentId/tag/#TagId      WikiCommentTagR       GET POST
/p/#Text/w/#Language/#Text/c/#CommentId/tag/!apply      WikiCommentApplyTagR      POST
/p/#Text/w/#Language/#Text/c/#CommentId/tag/!create     WikiCommentCreateTagR     POST
/p/#Text/w/#Language/#Text/c/#CommentId/unclaim         UnclaimWikiCommentR   GET POST
/p/#Text/w/#Language/#Text/d                            WikiDiscussionR       GET
/p/#Text/w/#Language/#Text/d/new                        NewWikiDiscussionR    GET POST
/p/#Text/w/#Language/#Text/diff/#WikiEditId/#WikiEditId WikiDiffR             GET
/p/#Text/w/#Language/#Text/diffp                        WikiDiffProxyR        GET
/p/#Text/w/#Language/#Text/edit                         EditWikiR             GET
/p/#Text/w/#Language/#Text/h                            WikiHistoryR          GET
/p/#Text/w/#Language/#Text/h/#WikiEditId                WikiEditR             GET
/p/#Text/w/#Language/#Text/new                          NewWikiR              GET POST
/p/#Text/w/#Language/#Text/perm                         EditWikiPermissionsR  GET POST
/p/#Text/w/#Language/#Text/c/#CommentId/watch           WatchWikiCommentR     GET POST
/p/#Text/w/#Language/#Text/c/#CommentId/unwatch         UnwatchWikiCommentR   GET POST

-- Project blog

/p/#Text/blog                                   ProjectBlogR                    GET
/p/#Text/blog/!new                              NewBlogPostR                    GET POST
/p/#Text/blog/#Text                             BlogPostR                       GET
/p/#Text/blog/#Text/d                           BlogPostDiscussionR             GET
/p/#Text/blog/#Text/d/new                       NewBlogPostDiscussionR          GET POST
/p/#Text/blog/#Text/c/#CommentId                BlogPostCommentR                GET
/p/#Text/blog/#Text/c/#CommentId/claim          ClaimBlogPostCommentR           GET POST
/p/#Text/blog/#Text/c/#CommentId/close          CloseBlogPostCommentR           GET POST
/p/#Text/blog/#Text/c/#CommentId/delete         DeleteBlogPostCommentR          GET POST
/p/#Text/blog/#Text/c/#CommentId/edit           EditBlogPostCommentR            GET POST
/p/#Text/blog/#Text/c/#CommentId/flag           FlagBlogPostCommentR            GET POST
/p/#Text/blog/#Text/c/#CommentId/approve        ApproveBlogPostCommentR         GET POST
/p/#Text/blog/#Text/c/#CommentId/reply          ReplyBlogPostCommentR           GET POST
/p/#Text/blog/#Text/c/#CommentId/rethread       RethreadBlogPostCommentR        GET POST
/p/#Text/blog/#Text/c/#CommentId/retract        RetractBlogPostCommentR         GET POST
/p/#Text/blog/#Text/c/#CommentId/tag/!new       BlogPostCommentAddTagR          GET
/p/#Text/blog/#Text/c/#CommentId/tags           BlogPostCommentTagsR            GET
/p/#Text/blog/#Text/c/#CommentId/tag/#TagId     BlogPostCommentTagR             GET POST
/p/#Text/blog/#Text/c/#CommentId/tag/!apply     BlogPostCommentApplyTagR            POST
/p/#Text/blog/#Text/c/#CommentId/tag/!create    BlogPostCommentCreateTagR           POST
/p/#Text/blog/#Text/c/#CommentId/unclaim        UnclaimBlogPostCommentR         GET POST
/p/#Text/blog/#Text/c/#CommentId/watch          WatchBlogPostCommentR           GET POST
/p/#Text/blog/#Text/c/#CommentId/unwatch        UnwatchBlogPostCommentR         GET POST

/project-signup ProjectSignupR GET POST


/c/#CommentId            CommentDirectLinkR GET      DELETE
/c/#CommentId/tag/#TagId CommentTagR        GET POST

/ev/commentposted/#EventCommentPostedId             EventCommentPostedR     GET
/ev/commentpending/#EventCommentPendingId           EventCommentPendingR    GET
/ev/commentrethreaded/#EventCommentRethreadedId     EventCommentRethreadedR GET
/ev/commentclosing/#EventCommentClosingId           EventCommentClosingR    GET
/ev/ticketclaimed/#EventTicketClaimedId             EventTicketClaimedR     GET
/ev/ticketunclaimed/#EventTicketUnclaimedId         EventTicketUnclaimedR   GET
/ev/notificationsent/#EventNotificationSentId       EventNotificationSentR  GET
/ev/wikipage/#EventWikiPageId                       EventWikiPageR          GET
/ev/wikiedit/#EventWikiEditId                       EventWikiEditR          GET
/ev/newpledge/#EventNewPledgeId                     EventNewPledgeR         GET
/ev/updatedpledge/#EventUpdatedPledgeId             EventUpdatedPledgeR     GET
/ev/deletedpledge/#EventDeletedPledgeId             EventDeletedPledgeR     GET
/ev/blogpost/#EventBlogPostId                       EventBlogPostR          GET

-- Devs only!

/dev/repo  RepoFeedR  GET
/dev/build BuildFeedR GET

-- DEPRECATED

/p/#Text/w/!#Text/*[Text]                               MonolingualWikiR      GET

/p/#Text/w/#Language/#Text/comment/#CommentId  OldDiscussCommentR GET
/p/#Text/w/#Language/#Text/history/#WikiEditId OldWikiEditR       GET<|MERGE_RESOLUTION|>--- conflicted
+++ resolved
@@ -49,13 +49,9 @@
 /u/#UserId/c/#CommentId/watch               WatchUserCommentR            GET POST
 /u/#UserId/c/#CommentId/unwatch             UnwatchUserCommentR          GET POST
 /u/#UserId/change-password                  UserChangePasswordR          GET POST
-<<<<<<< HEAD
-/u/#UserId/edit                             EditUserR                    GET POST
-=======
 /u/#UserId/delete                           DeleteUserR                  GET POST
 /u/#UserId/confirm-delete/#Text             UserConfirmDeleteR           GET POST
-/u/#UserId/edit                             EditUserR                    GET
->>>>>>> ce3b9316
+/u/#UserId/edit                             EditUserR                    GET POST
 /u/#UserId/elig                             UserEstEligibleR                 POST
 /u/#UserId/user-notifications               UserNotificationsR           GET POST
 /u/#UserId/pledges                          UserPledgesR                 GET
