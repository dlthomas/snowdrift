/static StaticR Static getStatic
/auth   AuthR   Auth   getAuth

/favicon.ico FaviconR GET
/robots.txt  RobotsR GET

/ HomeR GET

-- Miscellaneous

/dest               PostLoginR        GET
/honor-pledge       HonorPledgeR      GET POST
/license/javascript JsLicenseR        GET
/priv               PrivacyR          GET
/tou                ToUR              GET
/tutorial/markdown  MarkdownTutorialR GET

-- User

/u                 UsersR           GET
/u/!new            UserCreateR      GET POST
/u/#UserId         UserR            GET POST
/u/#UserId/balance UserBalanceR     GET POST
/u/#UserId/d       UserDiscussR     GET POST
/u/#UserId/edit    EditUserR        GET
/u/#UserId/elig    UserEstEligibleR     POST
/u/#UserId/pledges UserPledgesR     GET

-- Notifications

/notifications             NotificationsR         GET
/notifications/archived    ArchivedNotificationsR GET
/n/#NotificationId/archive ArchiveNotificationR       POST

-- Project

/p                                           ProjectsR            GET
/p/#Text                                     ProjectR             GET POST
/p/#Text/applications                        ApplicationsR        GET
/p/#Text/application/#VolunteerApplicationId ApplicationR         GET
<<<<<<< HEAD
/p/#Text/b                                   ProjectBlogR         GET POST
/p/#Text/b/#ProjectBlogId                    ProjectBlogPostR     GET
=======
/p/#Text/blog                                ProjectBlogR         GET
/p/#Text/blog/!new                           NewProjectBlogPostR  GET POST
/p/#Text/blog/#Text                          ProjectBlogPostR     GET
/p/#Text/contact                             ContactR             GET POST
>>>>>>> 2b5b6650
/p/#Text/edit                                EditProjectR         GET
/p/#Text/feed                                ProjectFeedR         GET
/p/#Text/invitation/#Text                    InvitationR          GET POST
/p/#Text/invite                              InviteR              GET POST
/p/#Text/patrons                             ProjectPatronsR      GET
/p/#Text/button.png                          ProjectPledgeButtonR GET
/p/#Text/shares                              UpdateSharesR        GET POST
/p/#Text/t                                   TicketsR             GET
/p/#Text/transactions                        ProjectTransactionsR GET
/p/#Text/volunteer                           VolunteerR           GET POST
/p/#Text/w                                   WikiPagesR           GET
/p/#Text/who                                 WhoR                 GET
/p/#Text/widget                              WidgetR              GET

/p/#ProjectId/watch   WatchProjectR   POST
/p/#ProjectId/unwatch UnwatchProjectR POST

-- Project wiki

/p/#Text/w/#Text                              WikiR                GET POST
/p/#Text/w/#Text/d                            DiscussWikiR         GET
/p/#Text/w/#Text/d/new                        NewDiscussWikiR      GET POST
/p/#Text/w/#Text/diff/#WikiEditId/#WikiEditId WikiDiffR            GET
/p/#Text/w/#Text/diffp                        WikiDiffProxyR       GET
/p/#Text/w/#Text/edit                         EditWikiR            GET
/p/#Text/w/#Text/h                            WikiHistoryR         GET
/p/#Text/w/#Text/h/#WikiEditId                WikiEditR            GET
/p/#Text/w/#Text/new                          NewWikiR             GET POST
/p/#Text/w/#Text/perm                         EditWikiPermissionsR GET POST

-- Project wiki page comments

/p/#Text/w/#Text/c/#CommentId                 WikiCommentR             GET
/p/#Text/w/#Text/c/#CommentId/close           CloseWikiCommentR        GET POST
/p/#Text/w/#Text/c/#CommentId/delete          DeleteWikiCommentR       GET POST DELETE
/p/#Text/w/#Text/c/#CommentId/edit            EditWikiCommentR         GET POST
/p/#Text/w/#Text/c/#CommentId/flag            FlagWikiCommentR         GET POST
/p/#Text/w/#Text/c/#CommentId/moderate        ApproveWikiCommentR      GET POST
/p/#Text/w/#Text/c/#CommentId/reply           ReplyWikiCommentR        GET POST
/p/#Text/w/#Text/c/#CommentId/rethread        RethreadWikiCommentR     GET POST
/p/#Text/w/#Text/c/#CommentId/retract         RetractWikiCommentR      GET POST
/p/#Text/w/#Text/c/#CommentId/tag/!new        WikiCommentAddTagR       GET
-- Redundant tag stuff for prettier URLs.
/p/#Text/w/#Text/c/#CommentId/tags            WikiCommentTagsR         GET
/p/#Text/w/#Text/c/#CommentId/tag/#TagId      WikiCommentTagR          GET POST
/p/#Text/w/#Text/c/#CommentId/tag/!apply      WikiCommentApplyTagR         POST
/p/#Text/w/#Text/c/#CommentId/tag/!create     WikiCommentCreateTagR        POST

-- Comment stuff (discussion-agnostic).

/c/#CommentId             CommentDirectLinkR GET
/c/#CommentId/tags        CommentTagsR       GET
/c/#CommentId/tag/#TagId  CommentTagR        GET POST
/c/#CommentId/tag/!apply  CommentApplyTagR       POST
/c/#CommentId/tag/!create CommentCreateTagR      POST

-- Devs only!

/dev/repo  RepoFeedR  GET
/dev/build BuildFeedR GET

-- DEPRECATED

/p/#Text/w/#Text/comment/#CommentId  OldDiscussCommentR GET
/p/#Text/w/#Text/history/#WikiEditId OldWikiEditR       GET<|MERGE_RESOLUTION|>--- conflicted
+++ resolved
@@ -38,15 +38,10 @@
 /p/#Text                                     ProjectR             GET POST
 /p/#Text/applications                        ApplicationsR        GET
 /p/#Text/application/#VolunteerApplicationId ApplicationR         GET
-<<<<<<< HEAD
-/p/#Text/b                                   ProjectBlogR         GET POST
-/p/#Text/b/#ProjectBlogId                    ProjectBlogPostR     GET
-=======
 /p/#Text/blog                                ProjectBlogR         GET
 /p/#Text/blog/!new                           NewProjectBlogPostR  GET POST
 /p/#Text/blog/#Text                          ProjectBlogPostR     GET
 /p/#Text/contact                             ContactR             GET POST
->>>>>>> 2b5b6650
 /p/#Text/edit                                EditProjectR         GET
 /p/#Text/feed                                ProjectFeedR         GET
 /p/#Text/invitation/#Text                    InvitationR          GET POST
