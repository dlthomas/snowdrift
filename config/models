--- conflicted
+++ resolved
@@ -276,7 +276,6 @@
     blessedVersion WikiEditId
 
 DatabaseVersion
-<<<<<<< HEAD
     lastMigration Int
 
 PledgeFormRendered
@@ -290,8 +289,3 @@
     user UserId
     shares Int64
     render PledgeFormRenderedId
-
- -- This file is used in Model.hs (which is imported by Foundation.hs)
-=======
-    lastMigration Int
->>>>>>> dd4a6791
