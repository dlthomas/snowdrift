--- conflicted
+++ resolved
@@ -13,12 +13,9 @@
 *.chs.h
 codex.tags
 hscope.out
-<<<<<<< HEAD
-=======
 *.tix
 .hpc/
 TAGS
->>>>>>> 365cea2f
 
 # Intellij IDEA:
 .idea
