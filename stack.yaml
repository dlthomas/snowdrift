--- conflicted
+++ resolved
@@ -3,21 +3,13 @@
     dev: true
 resolver: lts-5.11
 packages:
-<<<<<<< HEAD
-- '.'
-- location:
-    git: https://github.com/chreekat/ghci-runner.git
-    commit: 0e996ce1ab3ab8c2e30cf1a1ee247c27761e779a
-  extra-dep: true
-- location:
-    git: https://git.snowdrift.coop/sd/yesod.git
-    commit: 697d561eb727ed430f11c4b0bb19c9fc5f867db4
-  subdirs:
-    - yesod-bin
-  extra-dep: true
-=======
   - website
->>>>>>> baea036e
+  - location:
+      git: https://git.snowdrift.coop/sd/yesod.git
+      commit: 697d561eb727ed430f11c4b0bb19c9fc5f867db4
+    subdirs:
+      - yesod-bin
+    extra-dep: true
 extra-deps:
   - libravatar-0.3.0.0
   - titlecase-0.1.0.2