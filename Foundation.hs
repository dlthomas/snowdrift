--- conflicted
+++ resolved
@@ -357,11 +357,7 @@
     handle (\DBException -> return Nothing) $ runYDB $ do
         account_id <- insert (Account 0)
         discussion_id <- insert (Discussion 0)
-<<<<<<< HEAD
-        user <- maybe return setPassword passwd $ User ident email (Just now) Nothing Nothing name account_id avatar Nothing Nothing nick langs now now EstUnestablished discussion_id
-=======
-        user <- maybe return setPassword passwd $ User ident email False (Just now) Nothing Nothing name account_id avatar Nothing Nothing nick now now EstUnestablished discussion_id
->>>>>>> 65717db7
+        user <- maybe return setPassword passwd $ User ident email False (Just now) Nothing Nothing name account_id avatar Nothing Nothing nick langs now now EstUnestablished discussion_id
         uid_maybe <- insertUnique user
         Entity snowdrift_id _ <- getBy404 $ UniqueProjectHandle "snowdrift"
         case uid_maybe of
