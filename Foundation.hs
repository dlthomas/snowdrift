module Foundation where

import           Model
import           Model.Currency
import           Model.Established.Internal         (Established(..))
import           Model.Notification.Internal        (UserNotificationType(..), UserNotificationDelivery(..))
import           Model.SnowdriftEvent.Internal
import           Model.Language
import qualified Settings
import           Settings                           (widgetFile, Extra (..))
import           Settings.Development               (development)
import           Settings.StaticFiles

import           Blaze.ByteString.Builder.Char.Utf8 (fromText)
import           Control.Applicative
import           Control.Concurrent.STM
import           Control.Exception.Lifted           (throwIO, handle)
import           Control.Monad
import           Control.Monad.Logger
import           Control.Monad.Reader
import           Control.Monad.Trans.Resource
import           Control.Monad.Writer.Strict        (WriterT, runWriterT)
import qualified Data.ByteString.Lazy.Char8         as LB
import           Data.Char                          (isSpace)
import           Data.Int                           (Int64)
import           Data.Maybe                         (mapMaybe, fromMaybe)
import           Data.Monoid
import           Data.Time
import           Data.Text                          as T
import qualified Data.Text.Lazy                     as TL
import qualified Data.Text.Lazy.Encoding            as E
import           Data.Text.Titlecase
import           Database.Esqueleto
import qualified Database.Persist
import           Network.HTTP.Conduit               (Manager)
import           Prelude
import           Text.Blaze.Html.Renderer.Text      (renderHtml)
import           Text.Hamlet                        (hamletFile)
import           Text.Jasmine                       (minifym)
import           Web.Authenticate.BrowserId         (browserIdJs)
import           Yesod                              hiding (runDB, (==.), count, Value)
import qualified Yesod                              as Y
import           Yesod.Auth
import           Yesod.Auth.BrowserId
import           Yesod.Auth.HashDB                  (authHashDB, setPassword)
import           Yesod.Core.Types                   (Logger)
import           Yesod.Default.Config
import           Yesod.Default.Util                 (addStaticContentExternal)
import           Yesod.Form.Jquery
import           Yesod.Markdown                     (Markdown (..))
import           Yesod.Static

-- A type for running DB actions outside of a Handler.
type Daemon a = ReaderT App (LoggingT (ResourceT IO)) a

-- | The site argument for your application. This can be a good place to
-- keep settings and values requiring initialization before your application
-- starts running, such as database connections. Every handler will have
-- access to the data present here.
data App = App
    { appNavbar        :: WidgetT App IO ()
    , settings         :: AppConfig DefaultEnv Extra
    , getStatic        :: Static -- ^ Settings for static file serving.
    , connPool         :: Database.Persist.PersistConfigPool Settings.PersistConf -- ^ Database connection pool.
    , httpManager      :: Manager
    , persistConfig    :: Settings.PersistConf
    , appLogger        :: Logger
    , appEventChan     :: TChan SnowdriftEvent
    , appEventHandlers :: AppConfig DefaultEnv Extra
                       -> [SnowdriftEvent -> Daemon ()]
    }

plural :: Integral i => i -> Text -> Text -> Text
plural 1 x _ = x
plural _ _ y = y

snowdriftTitle :: MonadWidget m => Text -> m ()
snowdriftTitle t = setTitle $
    (toHtml $ titlecase $ toLower $ t) <>
    (toHtml (" | Snowdrift.coop" :: Text))

snowdriftDashTitle :: MonadWidget m => Text -> Text -> m ()
snowdriftDashTitle x y = snowdriftTitle $ x <> " — " <> y

-- Set up i18n messages. See the message folder.
mkMessage "App" "messages" "en"

-- This is where we define all of the routes in our application. For a full
-- explanation of the syntax, please see:
-- http://www.yesodweb.com/book/routing-and-handlers
--
-- This function does three things:
--
-- * Creates the route datatype AppRoute. Every valid URL in your
--   application can be represented as a value of this type.
-- * Creates the associated type:
--       type instance Route App = AppRoute
-- * Creates the value resourcesApp which contains information on the
--   resources declared below. This is used in Handler.hs by the call to
--   mkYesodDispatch
--
-- What this function does *not* do is create a YesodSite instance for
-- App. Creating that instance requires all of the handler functions
-- for our application to be in scope. However, the handler functions
-- usually require access to the AppRoute datatype. Therefore, we
-- split these actions into two functions and place them in separate files.
mkYesodData "App" $(parseRoutesFile "config/routes")

type Form x = Html -> MForm (HandlerT App IO) (FormResult x, Widget)

licenseNotice :: LB.ByteString
licenseNotice = E.encodeUtf8 $ renderJavascriptUrl (\_ _ -> T.empty) [julius|
    /*
     @licstart  The following is the entire license notice for the JavaScript code in this page.

     Copyright (C) 2012-2014  Snowdrift.coop

     The JavaScript code in this page is free software: you can
     redistribute it and/or modify it under the terms of the GNU
     Affero General Public License (GNU AGPL) as published by the Free Software
     Foundation, either version 3 of the License, or (at your option)
     any later version.  The code is distributed WITHOUT ANY WARRANTY;
     without even the implied warranty of MERCHANTABILITY or FITNESS
     FOR A PARTICULAR PURPOSE.  See the GNU GPL for more details.

     As additional permission under GNU AGPL version 3 section 7, you
     may distribute non-source (e.g., minimized or compacted) forms of
     that code without the copy of the GNU AGPL normally required by
     section 4, provided you include this license notice and a URL
     through which recipients can access the Corresponding Source.

     @licend  The above is the entire license notice for the JavaScript code in this page.
    */
|]

-- Please see the documentation for the Yesod typeclass. There are a number
-- of settings which can be configured by overriding methods here.
instance Yesod App where
    approot = ApprootMaster $ appRoot . settings

    -- Store session data on the client in encrypted cookies,
    -- default session idle timeout is 120 minutes
    makeSessionBackend _ = fmap Just $ defaultClientSessionBackend
        (48 * 60)    -- timeout in minutes
        "config/client_session_key.aes"

    defaultLayout widget = do
        master <- getYesod
        mmsg <- getMessage
        malert <- getAlert

        let navbar = appNavbar master

        -- We break up the default layout into two components:
        -- default-layout is the contents of the body tag, and
        -- default-layout-wrapper is the entire page. Since the final
        -- value passed to hamletToRepHtml cannot be a widget, this allows
        -- you to use normal widget features in default-layout.

        pc <- widgetToPageContent $ do
            addStylesheet $ StaticR css_bootstrap_min_css
            addScript $ StaticR js_bootstrap_min_js
            navbar
            $(widgetFile "default-layout")
        withUrlRenderer $(hamletFile "templates/default-layout-wrapper.hamlet")

    -- This is done to provide an optimization for serving static files from
    -- a separate domain. Please see the staticRoot setting in Settings.hs
    urlRenderOverride y (StaticR s) =
        Just $ uncurry (joinPath y (Settings.staticRoot $ settings y)) $ renderRoute s

    urlRenderOverride _ ToUR = Just (fromText "/tou")
    urlRenderOverride _ PrivacyR = Just (fromText "/priv")
    urlRenderOverride _ PostLoginR = Just (fromText "/dest")
    urlRenderOverride _ _ = Nothing

    -- The page to be redirected to when authentication is required.
    authRoute _ = Just $ AuthR LoginR

    errorHandler (PermissionDenied s) = do
        maybe_user <- maybeAuth
        selectRep $
            provideRep $ defaultLayout $ do
                snowdriftTitle $ "Permission Denied: " <> s
                toWidget [hamlet|$newline never
                    <h1>Permission Denied
                    <p>
                        $maybe _ <- maybe_user
                            You do not have permission to view this page at this time. #
                            If you think you should, let us know #
                            $# TODO
                            and we'll fix it for you or everyone. #
                            Otherwise, you can always go to our #
                            <a href=@{HomeR}>main page
                            .
                        $nothing
                            You are not logged in, and this page is not publicly visible. #
                            <a href=@{AuthR LoginR}>Log in or create an account
                            \or return to our #
                            <a href=@{HomeR}>main page
                            .
                |]

    errorHandler other_error = defaultErrorHandler other_error

    -- This function creates static content files in the static folder
    -- and names them based on a hash of their content. This allows
    -- expiration dates to be set far in the future without worry of
    -- users receiving stale content.
    --
    -- Adds license before minification and after successful minification,
    -- to make sure it's there whether or not minification succeeds.
    --
    addStaticContent extension mime content =
        if LB.all isSpace content
         then return Nothing
         else
            let license = either Left (Right . LB.append licenseNotice)
             in addStaticContentExternal (license . minifym) base64md5 Settings.staticDir (StaticR . flip StaticRoute []) extension mime (LB.append licenseNotice content)

    -- Place Javascript at bottom of the body tag so the rest of the page loads first
    jsLoader _ = BottomOfBody

    -- What messages should be logged. The following includes all messages when
    -- in development, and warnings and errors in production.
    shouldLog _ _source level = development || level `elem` [LevelInfo, LevelWarn, LevelError]

    isAuthorized _ _ = return Authorized -- restricted in the individual handlers

    makeLogger = return . appLogger

-- How to run database actions.
instance YesodPersist App where
    type YesodPersistBackend App = SqlBackend
    runDB = defaultRunDB persistConfig connPool

instance YesodPersistRunner App where
    getDBRunner = defaultGetDBRunner connPool

-- set which project in the site runs the site itself
getSiteProject :: Handler (Entity Project)
getSiteProject = fromMaybe (error "No project has been defined as the owner of this website.") <$>
    (getSiteProjectHandle >>= runYDB . getBy . UniqueProjectHandle)

getSiteProjectHandle :: Handler Text
getSiteProjectHandle = extraSiteProject . appExtra . settings <$> getYesod

authBrowserIdFixed :: AuthPlugin App
authBrowserIdFixed =
    let complete = PluginR "browserid" []
        login :: (Route Auth -> Route App) -> WidgetT App IO ()
        login toMaster = do
            addScriptRemote browserIdJs

            toWidget [julius|
                function persona_login() {
                    navigator.id.request(
                        { siteName: null
                        // , siteLogo: '/static/img/logo.png'
                        , termsOfService: '@{ToUR}'
                        , privacyPolicy: '@{PrivacyR}'
                        , returnTo: '@{PostLoginR}'
                        , oncancel: function() {}
                        }
                    );
                }

                navigator.id.watch(
                    { loggedInUser : null
                    , onlogin :
                        function(a) {
                            if(a) document.location='@{toMaster complete}/' + a;
                            navigator.id.logout();
                        }
                    , onlogout : function() {}
                    }
                )
            |]

            toWidget [hamlet|
                $newline never
                <figure>
                  <a href="javascript:persona_login()">
                    <img src="https://browserid.org/i/persona_sign_in_blue.png">
            |]

     in (authBrowserId def) { apLogin = login }

snowdriftAuthBrowserId :: AuthPlugin App
snowdriftAuthBrowserId =
    let auth = authBrowserIdFixed
        login toMaster = do
            let parentLogin = apLogin auth toMaster
            [whamlet|
                <div .text-center>
                  <strong>
                    We support Mozilla Persona — a universal,
                    secure log-in that doesn't track you!
                ^{parentLogin}
                <p>
                  The Persona sign-in button works for
                  both new and existing accounts.
            |]
     in auth { apLogin = login }

snowdriftAuthHashDB :: AuthPlugin App
snowdriftAuthHashDB =
    let auth = authHashDB (Just . UniqueUser)
        loginRoute = PluginR "hashdb" ["login"]
        login toMaster =
            [whamlet|
                <div #login>
                  <div .text-center>
                    <strong>
                      We also offer a built-in system
                    <div #new-account-button>
                      <a href=@{UserCreateR}>
                        <button>click here to create a new account
                    <p> or log-in below:
                  <form .form-horizontal
                    method=post
                    action=@{toMaster loginRoute}>
                      <div .form-group>
                        <label .col-sm-4 .control-label
                          for=handle>
                          Handle:
                        <div .col-sm-8>
                          <input .form-control
                            id=handle
                            name=username
                            autofocus
                            required>
                      <div .form-group>
                        <label .col-sm-4 .control-label
                          for=password>
                          Passphrase:
                        <div .col-sm-8>
                          <input .form-control
                            id=password
                            type=password
                            name=password
                            required>
                      <div .form-group .text-center>
                        <div #login-button>
                          <button type=submit>
                            Log in
                        <a href=@{ResetPasswordR}>
                          forgot your password?
            |]
     in auth { apLogin = login }

instance YesodAuth App where
    type AuthId App = UserId

    -- Where to send a user after successful login
    loginDest _ = HomeR
    -- Where to send a user after logout
    logoutDest _ = HomeR

    getAuthId creds = do
        maybe_user_id <- runDB $ getBy $ UniqueUser $ credsIdent creds
        case (credsPlugin creds, maybe_user_id) of
            (_, Just (Entity user_id _)) -> return $ Just user_id
            ("hashdb",    _) -> error "Used credentials that no longer exist"
            ("browserid", _) ->
                createUser (credsIdent creds) Nothing Nothing emailStuff Nothing Nothing
            _ -> error "Unhandled credentials plugin"
      where
        emailStuff = Just $ NewEmail True $ credsIdent creds

    -- You can add other plugins like BrowserID, email or OAuth here
    authPlugins _ = [ snowdriftAuthBrowserId, snowdriftAuthHashDB ]

    authHttpManager = httpManager

    loginHandler = do
        app <- lift getYesod
        toParent <- getRouteToParent

        lift $ defaultLayout $(widgetFile "auth")

instance YesodAuthPersist App

data NewEmail = NewEmail
    { neVerified :: Bool
    , neAddr :: Text
    }

createUser :: Text -> Maybe Text -> Maybe Text -> Maybe NewEmail -> Maybe Text
           -> Maybe Text -> Handler (Maybe UserId)
createUser ident passwd name newEmail avatar nick = do
    langs <- mapMaybe (readMaybe . T.unpack) <$> languages
    now <- liftIO getCurrentTime
    handle (\DBException -> return Nothing) $ runYDB $ do
        account_id <- insert (Account 0)
        discussion_id <- insert (Discussion 0)
<<<<<<< HEAD
        user <- maybe return setPassword passwd $ newUser langs now account_id discussion_id
=======
        user <- maybe return setPassword passwd $
            User { userIdent = ident
                 , userEmail = email
                 , userEmail_verified = False
                 , userCreatedTs = now
                 , userHash = Nothing
                 , userSalt = Nothing
                 , userName = name
                 , userAccount = account_id
                 , userAvatar = avatar
                 , userBlurb = Nothing
                 , userStatement = Nothing
                 , userIrcNick = nick
                 , userLanguages = langs
                 , userReadNotifications = now
                 , userReadApplications = now
                 , userEstablished = EstUnestablished
                 , userDiscussion = discussion_id
                 }
>>>>>>> 7020f39e
        uid_maybe <- insertUnique user
        case uid_maybe of
            Just user_id -> do

                -- TODO: refactor back to insertSelect when quoting issue is resolved
                --
                -- insertSelect $ from $ \p -> return $ TagColor <# (p ^. DefaultTagColorTag) <&> val user_id <&> (p ^. DefaultTagColorColor)
                --
                default_tag_colors <- select $ from return
                forM_ default_tag_colors $ \(Entity _ (DefaultTagColor tag color)) -> insert $ TagColor tag user_id color
                --

                insertDefaultNotificationPrefs user_id
                welcome_route <- getUrlRender
                            -- 'MonolingualWikiR' is deprecated.
                            <*> pure (MonolingualWikiR "snowdrift" "welcome" [])
                let notif_text = Markdown $ T.unlines
                        [ "Thanks for registering!"
                        , "<br> Please read our [**welcome message**](" <>
                          welcome_route <>
                          "), and let us know any questions."
                        ]

                insert_ $ UserNotification now NotifWelcome user_id notif_text False
                return $ Just user_id
            Nothing -> do
                lift $ addAlert "danger" "Handle already in use."
                throwIO DBException
  where
    newUser langs now account_id discussion_id =
        User ident (neAddr <$> newEmail) (maybe False neVerified newEmail) (Just now) Nothing Nothing name account_id avatar Nothing Nothing nick langs now now EstUnestablished discussion_id
    insertDefaultNotificationPrefs :: UserId -> DB ()
    insertDefaultNotificationPrefs user_id =
        void . insertMany $ uncurry (UserNotificationPref user_id) <$>
            -- 'NotifWelcome' is not set since it is delivered when a
            -- user is created.
            [ (NotifBalanceLow,        UserNotifDeliverWebsiteAndEmail)
            , (NotifUnapprovedComment, UserNotifDeliverEmail)
            , (NotifRethreadedComment, UserNotifDeliverWebsite)
            , (NotifReply,             UserNotifDeliverEmail)
            , (NotifEditConflict,      UserNotifDeliverWebsite)
            , (NotifFlag,              UserNotifDeliverWebsiteAndEmail)
            , (NotifFlagRepost,        UserNotifDeliverWebsite)
            ]

instance YesodJquery App

class HasGithubRepo a where
    getGithubRepo :: a (Maybe Text)

instance (MonadBaseControl IO m, MonadIO m, MonadThrow m) => HasGithubRepo (HandlerT App m) where
    getGithubRepo = extraGithubRepo . appExtra . settings <$> getYesod

-- This instance is required to use forms. You can modify renderMessage to
-- achieve customized and internationalized form validation messages.
instance RenderMessage App FormMessage where
    renderMessage _ _ = defaultFormMessage

-- | Get the 'Extra' value, used to hold data from the settings.yml file.
getExtra :: Handler Extra
getExtra = fmap (appExtra . settings) getYesod

-- expanded session messages
-- need to use a seperate key to maintain compatability with Yesod.Auth

alertKey :: Text
alertKey = "_MSG_ALERT"


addAlertEm :: Text -> Text -> Text -> Handler ()
addAlertEm level msg em = do
    render <- getUrlRenderParams
    prev <- lookupSession alertKey

    setSession alertKey $ maybe id mappend prev $ TL.toStrict $ renderHtml $ [hamlet|
        $newline never
        <div .alert .alert-#{level}>
            <em>
                #{em}
            #{msg}
    |] render

-- TODO: don't export this
addAlert :: Text -> Text -> Handler ()
addAlert level msg = do
    render <- getUrlRenderParams
    prev   <- lookupSession alertKey

    setSession alertKey $ maybe id mappend prev $ TL.toStrict $ renderHtml $ [hamlet|
        $newline never
        <div .alert .alert-#{level}>
            #{msg}
    |] render

alertDanger, alertInfo, alertSuccess, alertWarning :: Text -> Handler ()
alertDanger  = addAlert "danger"
alertInfo    = addAlert "info"
alertSuccess = addAlert "success"
alertWarning = addAlert "warning"

getAlert :: Handler (Maybe Html)
getAlert = do
    mmsg <- liftM (fmap preEscapedToMarkup) $ lookupSession alertKey
    deleteSession alertKey
    return mmsg

-- | Write a list of SnowdriftEvent to the event channel.
pushEvents :: (MonadIO m, MonadReader App m) => [SnowdriftEvent] -> m ()
pushEvents events = ask >>= liftIO . atomically . forM_ events . writeTChan . appEventChan

--------------------------------------------------------------------------------

-- There are FOUR different kinds of database actions, each with a different run function.
-- Terminology:
--    DB - database
--    Y  - Yesod
--    S  - Snowdrift

-- Convenient type synonym for all that is required to hit the database in a monad.
-- Types that satisfy this constraint: Handler, Daemon.
type DBConstraint m = (MonadBaseControl IO m, MonadIO m, MonadLogger m, MonadResource m, MonadReader App m)

-- Run a Daemon in IO.
runDaemon :: App -> Daemon a -> IO a
runDaemon app daemon =
    runResourceT $
      runLoggingT
        (runReaderT daemon app)
        (messageLoggerSource app (appLogger app))

-- A basic database action.
type DB a = DBConstraint m => SqlPersistT m a

runDB :: DBConstraint m => DB a -> m a
runDB action = do
    app <- ask
    Database.Persist.runPool (persistConfig app) action (connPool app)

-- A database action that requires the inner monad to be Handler (for example, to use
-- get404 or getBy404)
type YDB a = SqlPersistT Handler a

runYDB :: YDB a -> Handler a
runYDB = Y.runDB

-- A database action that writes [SnowdriftEvent], to be run after the transaction is complete.
type SDB a  = DBConstraint m => WriterT [SnowdriftEvent] (SqlPersistT m) a

runSDB :: DBConstraint m => SDB a -> m a
runSDB w = do
    (a, events) <- runDB (runWriterT w)
    pushEvents events
    return a

-- A combination of YDB and SDB (writes events, requires inner Handler).
type SYDB a = WriterT [SnowdriftEvent] (SqlPersistT Handler) a

runSYDB :: SYDB a -> Handler a
runSYDB w = do
    (a, events) <- runYDB (runWriterT w)
    pushEvents events
    return a

-- from http://stackoverflow.com/questions/8066850/why-doesnt-haskells-prelude-read-return-a-maybe
readMaybe   :: (Read a) => String -> Maybe a
readMaybe s = case [x | (x,t) <- reads s, ("","") <- lex t] of
                  [x] -> Just x
                  _   -> Nothing<|MERGE_RESOLUTION|>--- conflicted
+++ resolved
@@ -394,29 +394,7 @@
     handle (\DBException -> return Nothing) $ runYDB $ do
         account_id <- insert (Account 0)
         discussion_id <- insert (Discussion 0)
-<<<<<<< HEAD
         user <- maybe return setPassword passwd $ newUser langs now account_id discussion_id
-=======
-        user <- maybe return setPassword passwd $
-            User { userIdent = ident
-                 , userEmail = email
-                 , userEmail_verified = False
-                 , userCreatedTs = now
-                 , userHash = Nothing
-                 , userSalt = Nothing
-                 , userName = name
-                 , userAccount = account_id
-                 , userAvatar = avatar
-                 , userBlurb = Nothing
-                 , userStatement = Nothing
-                 , userIrcNick = nick
-                 , userLanguages = langs
-                 , userReadNotifications = now
-                 , userReadApplications = now
-                 , userEstablished = EstUnestablished
-                 , userDiscussion = discussion_id
-                 }
->>>>>>> 7020f39e
         uid_maybe <- insertUnique user
         case uid_maybe of
             Just user_id -> do
@@ -447,7 +425,25 @@
                 throwIO DBException
   where
     newUser langs now account_id discussion_id =
-        User ident (neAddr <$> newEmail) (maybe False neVerified newEmail) (Just now) Nothing Nothing name account_id avatar Nothing Nothing nick langs now now EstUnestablished discussion_id
+        User { userIdent = ident
+             , userEmail = (neAddr <$> newEmail)
+             , userEmail_verified = (maybe False neVerified newEmail)
+             , userCreatedTs = now
+             , userHash = Nothing
+             , userSalt = Nothing
+             , userName = name
+             , userAccount = account_id
+             , userAvatar = avatar
+             , userBlurb = Nothing
+             , userStatement = Nothing
+             , userIrcNick = nick
+             , userLanguages = langs
+             , userReadNotifications = now
+             , userReadApplications = now
+             , userEstablished = EstUnestablished
+             , userDiscussion = discussion_id
+             }
+
     insertDefaultNotificationPrefs :: UserId -> DB ()
     insertDefaultNotificationPrefs user_id =
         void . insertMany $ uncurry (UserNotificationPref user_id) <$>
