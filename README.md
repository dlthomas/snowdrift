# [Snowdrift.coop]

A non-profit, cooperative platform for funding Free/Libre/Open (FLO) works.

Using a many-to-many matching pledge, we aim to empower the global
community to better promote freedom-respecting projects of all sorts.

For the basic idea, see our [illustrated intro].

Other pages on the site explain our [mission] and include discussion and
research on issues like the [economics of FLO projects], the [incentives
behind donations], and how our model departs from that of [other funding
sites].

## Contributing

Snowdrift.coop welcomes contributions of all types, from people of all
technical ability. Our [how-to-help page] includes further notes about the
site and info about volunteering (including in non-programming ways).

For bugs and feature requests, we have a self-hosted [ticket system].

Snowdrift.coop is built with the **[Haskell]** programming language, and
**[Yesod web framework]**. Even if you don't know Haskell, however, you can
still contribute front-end design or content! We welcome contributions from
developers of all skill levels.

Whatever your background, we're happy to answer questions or get any
comments. Hop on our active chat channel, [#snowdrift on Freenode IRC], and
say hello!

## Building and testing the website

Those with minimal technical background or new to Git or Haskell should follow
our [Beginner's Guide], which can get anyone started making basic contributions.

Otherwise, here are quick install instructions:

### Install System Dependencies

Install [Git], [Postgres] and [Stack].

See [GUIDE.md#Building] for specifics for various operating systems and further
notes.

### Get the code

We primarily use a completely free/libre/open host for our code:
[git.gnu.io/snowdrift/snowdrift]. For convenience and redundancy, we also mirror
at [GitHub], a popular but proprietary platform.

The standard command to clone the code to your local system is:

    git clone https://git.gnu.io/snowdrift/snowdrift.git

### Initial Build

1.  From within the snowdrift code directory, fetch all Haskell dependencies
    and build everything:

<<<<<<< HEAD
        cd snowdrift
        stack setup &&
        stack build cabal-install yesod-bin &&
=======
        stack setup
        stack build cabal-install yesod-bin
>>>>>>> 595eab9e
        stack build

    NB: this will take a while!

2.  Now do the initial database setup and test run:

    (This works on plainly on GNU/Linux. See [GUIDE.md#Building] for other systems.)

        stack exec sdm init
        stack test

### Useful Development Commands

With everything initialized, you can now use the following commands:

* `stack exec yesod devel`: run the site in development mode
    * NB: this may take a while when first run, faster after that
    * access the site in your browser at <http://localhost:3000>
    * log in as admin with built-in system and user: `admin` pass: `admin`
    * type `quit` and then press Enter in terminal to stop the site
* `stack build && stack test`: run the test suite

    Note that `stack build` must be run since the tests depend on
    executables like SnowdriftProcessPayments. Cabal is not clever enough
    to notice test dependencies on executables.
* `stack build`: rebuild manually (usually running the site in development
  mode is sufficient, however)
* `stack ghci`: Start the REPL

Further Information
-------------------

As mentioned, the comprehensive [GUIDE.md] describes further technical details
including notes for various operating systems, manual database operations, and
more.

Also, the [Beginner's Guide] includes educational links and other info about the
tools we use.

License
-------

This program is free software: you can redistribute it and/or modify
it under the terms of the GNU Affero General Public License as published by
the Free Software Foundation, either version 3 of the License, or
(at your option) any later version.

This program is distributed in the hope that it will be useful,
but WITHOUT ANY WARRANTY; without even the implied warranty of
MERCHANTABILITY or FITNESS FOR A PARTICULAR PURPOSE. See the
[GNU Affero General Public License](LICENSE.md) for more details.

[Beginner's Guide]: BEGINNERS.md
[economics of FLO projects]: https://snowdrift.coop/p/snowdrift/w/en/economics
[#snowdrift on Freenode IRC]: http://webchat.freenode.net/?channels=#snowdrift
[git.gnu.io/snowdrift/snowdrift]: https://git.gnu.io/snowdrift/snowdrift
[Git]: http://www.git-scm.com/downloads
[GitHub]: https://github.com/snowdriftcoop/snowdrift
[GUIDE.md]: GUIDE.md
[GUIDE.md#Building]: GUIDE.md#building
[Haskell]: https://www.haskell.org/
[how-to-help page]: https://snowdrift.coop/p/snowdrift/w/how-to-help
[illustrated intro]: https://snowdrift.coop/p/snowdrift/w/en/intro
[incentives behind donations]: https://snowdrift.coop/p/snowdrift/w/en/psychology
[mission]: https://snowdrift.coop/p/snowdrift/w/en/mission
[other funding sites]: https://snowdrift.coop/p/snowdrift/w/en/othercrowdfunding
[Postgres]: http://www.postgresql.org/download/
[Snowdrift.coop]: https://snowdrift.coop
[Stack]: https://github.com/commercialhaskell/stack#how-to-install
[ticket system]: http://snowdrift.coop/p/snowdrift/t
[Yesod web framework]: http://www.yesodweb.com/<|MERGE_RESOLUTION|>--- conflicted
+++ resolved
@@ -58,14 +58,9 @@
 1.  From within the snowdrift code directory, fetch all Haskell dependencies
     and build everything:
 
-<<<<<<< HEAD
         cd snowdrift
-        stack setup &&
-        stack build cabal-install yesod-bin &&
-=======
         stack setup
         stack build cabal-install yesod-bin
->>>>>>> 595eab9e
         stack build
 
     NB: this will take a while!
