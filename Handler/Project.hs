--- conflicted
+++ resolved
@@ -34,11 +34,8 @@
 import Widgets.Preview
 import Widgets.Time
 
-<<<<<<< HEAD
 import Yesod.Markdown
 
-=======
->>>>>>> 92389455
 import           Data.Default   (def)
 import qualified Data.Foldable  as F
 import           Data.List      (sortBy)
@@ -944,16 +941,16 @@
             shares_pledged                     = map entityVal (new_pledges <> (map snd updated_pledges))
             -- All users: comment posters, wiki page creators, etc.
             user_ids = S.toList $ mconcat
-                         [ S.fromList comment_users
-                         , S.fromList (map (commentClosingClosedBy . entityVal) closings)
-                         , S.fromList (map (rethreadModerator . entityVal) rethreads)
-                         , S.fromList wiki_edit_users
-                         , S.fromList blog_post_users
-                         , S.fromList (map (either (ticketClaimingUser . entityVal) (ticketOldClaimingUser . entityVal)) claimings)
-                         , S.fromList (map (ticketOldClaimingUser . entityVal) unclaimings)
-                         , S.fromList (map sharesPledgedUser shares_pledged)
-                         , S.fromList (map eventDeletedPledgeUser deleted_pledges)
-                         ]
+                        [ S.fromList comment_users
+                        , S.fromList (map (commentClosingClosedBy . entityVal) closings)
+                        , S.fromList (map (rethreadModerator . entityVal) rethreads)
+                        , S.fromList wiki_edit_users
+                        , S.fromList blog_post_users
+                        , S.fromList (map (either (ticketClaimingUser . entityVal) (ticketOldClaimingUser . entityVal)) claimings)
+                        , S.fromList (map (ticketOldClaimingUser . entityVal) unclaimings)
+                        , S.fromList (map sharesPledgedUser shares_pledged)
+                        , S.fromList (map eventDeletedPledgeUser deleted_pledges)
+                        ]
 
         discussion_map <- fetchProjectDiscussionsDB project_id >>= fetchDiscussionsDB
 
@@ -1017,12 +1014,8 @@
                         project_handle
                         user_map
                         discussion_map
-<<<<<<< HEAD
                         wiki_page_map
                         ticket_map) events
-=======
-                        wiki_page_map) events
->>>>>>> 92389455
 
     selectRep $ do
         provideRep $ atomFeed feed
