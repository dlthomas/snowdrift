{-# LANGUAGE TupleSections #-}

module Handler.Project where

import Import

import Model.Currency
import Model.Project
import Model.Shares
import Model.Markdown.Diff
import Model.User

import qualified Data.Map as M

import qualified Data.Text as T
import qualified Data.Set as S

<<<<<<< HEAD

=======
import Data.Maybe (maybeToList)

import Widgets.Sidebar
>>>>>>> 7428bbb0
import Widgets.Markdown
import Widgets.Preview
import Widgets.Time

import Model.Markdown

import Data.Time.Clock

lookupGetParamDefault :: Read a => Text -> a -> Handler a
lookupGetParamDefault name def = do
    maybe_value <- lookupGetParam name
    return $ fromMaybe def $ maybe_value >>= readMaybe . T.unpack


getProjectsR :: Handler Html
getProjectsR = do
    page <- lookupGetParamDefault "page" 0
    per_page <- lookupGetParamDefault "count" 20
    tags <- maybe [] (map T.strip . T.splitOn ",") <$> lookupGetParam "tags"
    projects <- runDB $ if null tags
        then selectList [] [ Asc ProjectCreatedTs, LimitTo per_page, OffsetBy page ]
        else do
            tagged_projects <- forM tags $ \ name -> select $ from $ \ (t `InnerJoin` p_t) -> do
                on_ (t ^. TagId ==. p_t ^. ProjectTagTag)
                where_ ( t ^. TagName ==. val name )
                return p_t

            let project_ids = if null tagged_projects then S.empty else foldl1 S.intersection $ map (S.fromList . map (projectTagProject . entityVal)) tagged_projects
            selectList [ ProjectId <-. S.toList project_ids ] [ Asc ProjectCreatedTs, LimitTo per_page, OffsetBy page ]

    defaultLayout $(widgetFile "projects")


getProjectR :: Text -> Handler Html
getProjectR project_handle = do
    maybe_viewer_id <- maybeAuthId

    (project, pledges, pledge) <- runDB $ do
        Entity project_id project <- getBy404 $ UniqueProjectHandle project_handle
        pledges <- getProjectShares project_id
        pledge <- case maybe_viewer_id of
            Nothing -> return Nothing
            Just viewer_id -> getBy $ UniquePledge viewer_id project_id

        return (project, pledges, pledge)

    defaultLayout $ renderProject (Just project_handle) project True pledges pledge


renderProject :: Maybe Text
                 -> Project
                 -> Bool
                 -> [Int64]
                 -> Maybe (Entity Pledge)
                 -> WidgetT App IO ()
renderProject maybe_project_handle project show_form pledges pledge = do
    let share_value = projectShareValue project
        users = fromIntegral $ length pledges
        shares = sum pledges
        project_value = share_value $* fromIntegral shares
        description = renderMarkdown (fromMaybe "???" maybe_project_handle) $ projectDescription project

        maybe_shares = pledgeShares . entityVal <$> pledge

    now <- liftIO getCurrentTime

    amounts <- case projectLastPayday project of
        Nothing -> return Nothing
        Just last_payday -> handlerToWidget $ runDB $ do
            [Value last :: Value Rational] <- select $ from $ \ transaction -> do
                where_ $ transaction ^. TransactionPayday ==. val (Just last_payday)
                        &&. transaction ^. TransactionCredit ==. val (Just $ projectAccount project)

                return $ sum_ $ transaction ^. TransactionAmount

            [Value year :: Value Rational] <- select $ from $ \ (transaction `InnerJoin` payday) -> do
                where_ $ payday ^. PaydayDate >. val (addUTCTime (-365 * 24 * 60 * 60) now) 
                        &&. transaction ^. TransactionCredit ==. val (Just $ projectAccount project)

                on_ $ transaction ^. TransactionPayday ==. just (payday ^. PaydayId)

                return $ sum_ $ transaction ^. TransactionAmount

            [Value total :: Value Rational] <- select $ from $ \ transaction -> do
                where_ $ transaction ^. TransactionCredit ==. val (Just $ projectAccount project)

                return $ sum_ $ transaction ^. TransactionAmount


            return $ Just (Milray $ round last,  Milray $ round year, Milray $ round total)

    ((_, update_shares), _) <- if show_form
                                then handlerToWidget $ generateFormGet $ buySharesForm $ fromMaybe 0 maybe_shares
                                else handlerToWidget $ generateFormGet $ mockBuySharesForm $ fromMaybe 0 maybe_shares

    $(widgetFile "project")


data UpdateProject = UpdateProject { updateProjectName :: Text, updateProjectDescription :: Markdown, updateProjectTags :: [Text] } deriving Show


editProjectForm :: Maybe (Project, [Text]) -> Form UpdateProject
editProjectForm project =
    renderBootstrap3 $ UpdateProject
        <$> areq' textField "Project Name" (projectName . fst <$> project)
        <*> areq' snowdriftMarkdownField "Description" (projectDescription . fst <$> project)
        <*> (maybe [] (map T.strip . T.splitOn ",") <$> aopt' textField "Tags" (Just . T.intercalate ", " . snd <$> project))


getEditProjectR :: Text -> Handler Html
getEditProjectR project_handle = do
    viewer_id <- requireAuthId

    Entity project_id project <- runDB $ do
        can_edit <- (||) <$> isProjectAdmin project_handle viewer_id <*> isProjectAdmin "snowdrift" viewer_id
        if can_edit
         then getBy404 $ UniqueProjectHandle project_handle
         else permissionDenied "You do not have permission to edit this project."

    tags <- runDB $ select $ from $ \ (p_t `InnerJoin` tag) -> do
        on_ (p_t ^. ProjectTagTag ==. tag ^. TagId)
        where_ (p_t ^. ProjectTagProject ==. val project_id)
        return tag

    (project_form, _) <- generateFormPost $ editProjectForm (Just (project, map (tagName . entityVal) tags))

    defaultLayout $(widgetFile "edit_project")


postProjectR :: Text -> Handler Html
postProjectR project_handle = do
    viewer_id <- requireAuthId

    Entity project_id project <- runDB $ do
        can_edit <- (||) <$> isProjectAdmin project_handle viewer_id <*> isProjectAdmin "snowdrift" viewer_id
        if can_edit
         then getBy404 $ UniqueProjectHandle project_handle
         else permissionDenied "You do not have permission to edit this project."

    ((result, _), _) <- runFormPost $ editProjectForm Nothing

    now <- liftIO getCurrentTime

    case result of
        FormSuccess (UpdateProject name description tags) -> do
            mode <- lookupPostParam "mode"
            let action :: Text = "update"
            case mode of
                Just "preview" -> do
                    let preview_project = project { projectName = name, projectDescription = description }

                    (form, _) <- generateFormPost $ editProjectForm (Just (preview_project, tags))
                    defaultLayout $ renderPreview form action $ renderProject (Just project_handle) preview_project False [] Nothing

                Just x | x == action -> do
                    runDB $ do
                        when (projectDescription project /= description) $ do
                            project_update <- insert $ ProjectUpdate now project_id viewer_id $ diffMarkdown (projectDescription project) description
                            last_update <- getBy $ UniqueProjectLastUpdate project_id
                            case last_update of
                                Just (Entity key _) -> repsert key $ ProjectLastUpdate project_id project_update
                                Nothing -> void $ insert $ ProjectLastUpdate project_id project_update

                        update $ \ p -> do
                            set p [ ProjectName =. val name, ProjectDescription =. val description ]
                            where_ (p ^. ProjectId ==. val project_id)

                        tag_ids <- forM tags $ \ tag_name -> do
                            tag_entity_list <- select $ from $ \ tag -> do
                                where_ (tag ^. TagName ==. val tag_name)
                                return tag

                            case tag_entity_list of
                                [] -> insert $ Tag tag_name
                                Entity tag_id _ : _ -> return tag_id


                        delete $ from $ \ project_tag -> where_ (project_tag ^. ProjectTagProject ==. val project_id)

                        forM_ tag_ids $ \ tag_id -> insert $ ProjectTag project_id tag_id

                    addAlert "success" "project updated"
                    redirect $ ProjectR project_handle

                _ -> do
                    addAlertEm "danger" "unrecognized mode" "Error: "
                    redirect $ ProjectR project_handle
        x -> do
            addAlert "danger" $ T.pack $ show x
            redirect $ ProjectR project_handle


getProjectPatronsR :: Text -> Handler Html
getProjectPatronsR project_handle = do
    _ <- requireAuthId

    page <- lookupGetParamDefault "page" 0
    per_page <- lookupGetParamDefault "count" 20

    (project, pledges, user_payouts_map) <- runDB $ do
        Entity project_id project <- getBy404 $ UniqueProjectHandle project_handle
        pledges <- select $ from $ \ (pledge `InnerJoin` user) -> do
            on_ $ pledge ^. PledgeUser ==. user ^. UserId
            where_ $ pledge ^. PledgeProject ==. val project_id
            orderBy [ desc (pledge ^. PledgeFundedShares), asc (user ^. UserName), asc (user ^. UserId)]
            offset page
            limit per_page
            return (pledge, user)

        last_paydays <- case projectLastPayday project of
            Nothing -> return []
            Just last_payday -> select $ from $ \ payday -> do
                where_ $ payday ^. PaydayId <=. val last_payday
                orderBy [ desc $ payday ^. PaydayId ]
                limit 2
                return payday

        user_payouts <- select $ from $ \ (transaction `InnerJoin` user) -> do
            where_ $ transaction ^. TransactionPayday `in_` valList (map (Just . entityKey) last_paydays)
            on_ $ transaction ^. TransactionDebit ==. just (user ^. UserAccount)
            groupBy $ user ^. UserId
            return $ (user ^. UserId, count $ transaction ^. TransactionId)

        return (project, pledges, M.fromList $ map ((\ (Value x :: Value UserId) -> x) *** (\ (Value x :: Value Int) -> x)) user_payouts)

    defaultLayout $(widgetFile "project_patrons")

getProjectTransactionsR :: Text -> Handler Html
getProjectTransactionsR project_handle = do
    maybe_viewer_id <- maybeAuthId

    (project, account, account_map, transaction_groups) <- runDB $ do
        Entity _ project :: Entity Project <- getBy404 $ UniqueProjectHandle project_handle

        account <- get404 $ projectAccount project

        transactions <- select $ from $ \ t -> do
            where_ $ t ^. TransactionCredit ==. val (Just $ projectAccount project)
                    ||. t ^. TransactionDebit ==. val (Just $ projectAccount project)

            orderBy [ desc $ t ^. TransactionTs ]
            return t

        let accounts = S.toList $ S.fromList $ concatMap (\ (Entity _ t) -> maybeToList (transactionCredit t) <> maybeToList (transactionDebit t)) transactions

        users_by_account <- fmap (M.fromList . map (userAccount . entityVal &&& Right)) $ select $ from $ \ u -> do
            where_ $ u ^. UserAccount `in_` valList accounts
            return u

        projects_by_account <- fmap (M.fromList . map (projectAccount . entityVal &&& Left)) $ select $ from $ \ p -> do
            where_ $ p ^. ProjectAccount `in_` valList accounts
            return p

        let account_map = M.union projects_by_account users_by_account

        payday_map <- fmap (M.fromList . map (entityKey &&& id)) $ select $ from $ \ pd -> do
            where_ $ pd ^. PaydayId `in_` valList (S.toList $ S.fromList $ mapMaybe (transactionPayday . entityVal) transactions)
            return pd

        return (project, account, account_map, process payday_map transactions)

    let getOtherAccount transaction
            | transactionCredit transaction == Just (projectAccount project) = transactionDebit transaction
            | transactionDebit transaction == Just (projectAccount project) = transactionCredit transaction
            | otherwise = Nothing

    defaultLayout $(widgetFile "project_transactions")

  where
    process payday_map =
        let process' [] [] = []
            process' (t':ts') [] = [(fmap (payday_map M.!) $ transactionPayday $ entityVal t', reverse (t':ts'))]
            process' [] (t:ts) = process' [t] ts

            process' (t':ts') (t:ts)
                | transactionPayday (entityVal t') == transactionPayday (entityVal t)
                = process' (t:t':ts') ts
                | otherwise
                = (fmap (payday_map M.!) $ transactionPayday $ entityVal t', reverse (t':ts')) : process' [t] ts
         in process' []

<|MERGE_RESOLUTION|>--- conflicted
+++ resolved
@@ -15,13 +15,8 @@
 import qualified Data.Text as T
 import qualified Data.Set as S
 
-<<<<<<< HEAD
-
-=======
 import Data.Maybe (maybeToList)
 
-import Widgets.Sidebar
->>>>>>> 7428bbb0
 import Widgets.Markdown
 import Widgets.Preview
 import Widgets.Time
