--- conflicted
+++ resolved
@@ -58,14 +58,8 @@
 
     when (c < 1) $ permissionDenied message
 
-<<<<<<< HEAD
-
--- renderComment is for how each comment is rendered within whatever larger context it may have
+-- |renderComment is for how each comment is rendered within whatever larger context it may have
 renderComment :: UTCTime -> Maybe (Entity User) -> [Role] -> Text -> Text -> M.Map UserId (Entity User) -> Int -> Int
-=======
--- |renderComment is for how each comment is rendered within whatever larger context it may have
-renderComment :: Maybe (Entity User) -> [Role] -> Text -> Text -> M.Map UserId (Entity User) -> Int -> Int
->>>>>>> 3f2113a3
     -> [CommentClosure] -> M.Map CommentId CommentClosure -> Bool -> Map TagId Tag -> Tree (Entity Comment) -> Maybe Widget -> Widget
 
 renderComment now mviewer viewer_roles project_handle target users max_depth depth earlier_closures closure_map show_actions tag_map tree mcomment_form = do
@@ -416,12 +410,7 @@
 
     let tag_map = M.fromList $ entityPairs tags
         comments = forM_ roots $ \ root ->
-<<<<<<< HEAD
-            renderComment now muser roles project_handle target users 10 0 [] closure_map True tag_map (buildCommentTree root rest) Nothing
-            -- the first number above after "users" specifies how many replies to show at once, with the first counted as reply 0
-=======
-            renderComment muser roles project_handle target users 8 0 [] closure_map True tag_map (buildCommentTree root rest) Nothing
->>>>>>> 3f2113a3
+            renderComment now muser roles project_handle target users 8 0 [] closure_map True tag_map (buildCommentTree root rest) Nothing
 
     (comment_form, _) <- generateFormPost $ commentForm Nothing Nothing
 
@@ -531,12 +520,7 @@
     now <- liftIO getCurrentTime
 
     let tree = buildCommentTree root rest
-<<<<<<< HEAD
         comment = renderComment now viewer roles project_handle target users 11 0 earlier_closures closure_map show_actions tag_map tree mcomment_form
-        -- the first number above after "users" specifies how many replies to show at once, with the first counted as reply 0
-=======
-        comment = renderComment viewer roles project_handle target users 11 0 earlier_closures closure_map show_actions tag_map tree mcomment_form
->>>>>>> 3f2113a3
         mcomment_form =
             if show_reply
                 then Just comment_form
@@ -792,13 +776,8 @@
                     where_ $ c ^. CommentId ==. val comment_id
                     return $ p ^. WikiPageTarget
 
-<<<<<<< HEAD
-                let rendered_comment = renderComment now mviewer roles project_handle target users 8 0 earlier_closures closure_map True tag_map (Node (Entity comment_id comment) []) Nothing
-                -- the first number above after "users" specifies how many replies to show at once, with the first counted as reply 0
-=======
-                let rendered_comment = renderComment mviewer roles project_handle target users 0 0 {- max_depth is irrelevant for the new-comments listing -} 
-                                       earlier_closures closure_map True tag_map (Node (Entity comment_id comment) []) Nothing
->>>>>>> 3f2113a3
+                let rendered_comment = renderComment now mviewer roles project_handle target users 0 0 {- max_depth is irrelevant for the new-comments listing -} 
+                                           earlier_closures closure_map True tag_map (Node (Entity comment_id comment) []) Nothing
 
                 [whamlet|$newline never
                     <div .row>
