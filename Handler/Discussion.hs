{-# LANGUAGE TupleSections #-}

module Handler.Discussion where

import Import

import qualified Control.Monad.State        as St
import qualified Data.Foldable              as F
import           Data.Map                   (Map)
import qualified Data.Map                   as M
import qualified Data.Set                   as S
import qualified Data.Text                  as T
import           Network.HTTP.Types.Status
import           Yesod.Default.Config
import           Yesod.Markdown

import           Data.Tree
import           Model.ClosureType
import           Model.Comment
import           Model.Role
import           Model.User
import           Model.ViewType
import           Model.WikiPage
import           Widgets.Markdown
import           Widgets.Preview
import           View.Comment               (commentForm, commentWidget)

checkCommentPage :: CommentId -> WikiPageId -> Handler ()
checkCommentPage comment_id page_id = do
    comment_page_id <- runDB $ getCommentPageId comment_id
    when (comment_page_id /= page_id) $ error "comment does not match page"

requireModerator :: Text -> Text -> UserId -> Handler ()
requireModerator message project_handle user_id = do
    [ Value c :: Value Int ] <- runDB $ select $ from $ \ (pur `InnerJoin` project) -> do
        on_ $ pur ^. ProjectUserRoleProject ==. project ^. ProjectId
        where_ $ pur ^. ProjectUserRoleUser ==. val user_id
                &&. pur ^. ProjectUserRoleRole ==. val Moderator
                &&. project ^. ProjectHandle ==. val project_handle

        return $ count $ pur ^. ProjectUserRoleId

    when (c < 1) $ permissionDenied message

<<<<<<< HEAD
-- |renderComment is for how each comment is rendered within whatever larger context it may have
renderComment :: UTCTime -> Maybe (Entity User) -> [Role] -> Text -> Text -> M.Map UserId (Entity User) -> Int -> Int
    -> [CommentClosure] -> M.Map CommentId CommentClosure -> Bool -> Map TagId Tag -> Tree (Entity Comment) -> Maybe Widget -> Widget

renderComment now mviewer viewer_roles project_handle target users max_depth depth earlier_closures closure_map show_actions tag_map tree mcomment_form = do
    maybe_route <- handlerToWidget getCurrentRoute
    (comment_form, _) <- handlerToWidget $ generateFormPost $ commentForm Nothing Nothing

    let Entity comment_id comment = rootLabel tree
        children = subForest tree

        Entity user_id user = users M.! commentUser comment
        author_name = userPrintName $ Entity user_id user
        comment_time = renderTime $ commentCreatedTs comment
        unapproved = not . isJust $ commentModeratedTs comment

        top_level = commentDepth comment == 0
        even_depth = not top_level && commentDepth comment `mod` 2 == 1
        odd_depth = not top_level && not even_depth

        maybe_closure = M.lookup comment_id closure_map
        empty_list = []

        user_is_mod = Moderator `elem` viewer_roles
        can_rethread = maybe False (\ (Entity viewer_id _) -> user_id == viewer_id || user_is_mod) mviewer

        -- TODO unify these with the checks in the handlers
        can_retract = maybe False (\ (Entity viewer_id _) -> user_id == viewer_id) mviewer
        can_close = maybe False (\ (Entity _ viewer) -> isJust (userEstablishedTs viewer)) mviewer

    tags <- fmap (L.sortBy (compare `on` atName)) $ handlerToWidget $ do
        comment_tags <- runDB $ select $ from $ \ comment_tag -> do
            where_ $ comment_tag ^. CommentTagComment ==. val comment_id
            return comment_tag

        annotateCommentTags tag_map project_handle target comment_id $ map entityVal comment_tags

    Just action <- getCurrentRoute

    collapse_state <- return FullyVisible -- maybe (return FullyVisible) (handlerToWidget . collapseState now) maybe_closure

    case (depth == 0, collapse_state) of
        (True, _) -> $(widgetFile "comment_body")
        (_, FullyVisible) -> $(widgetFile "comment_body")

        (_, Collapsed) -> -- TODO: prettify, unify with messages in comment_body
            [whamlet|
                $case maybe Closed commentClosureType maybe_closure
                    $of Closed
                        <div .closed>
                            Closed #
                            <a href=@{DiscussCommentR project_handle target comment_id}>
                                comment thread
                            \ collapsed.


                    $of Retracted
                        <div .retracted>
                            Retracted #
                            <a href=@{DiscussCommentR project_handle target comment_id}>
                                comment thread
                            \ collapsed.
            |]

        (_, FullyHidden) -> return ()


disabledCommentForm :: Form Markdown
disabledCommentForm = renderBootstrap3 $ areq snowdriftMarkdownField ("Reply" { fsAttrs = [("disabled",""), ("class","form-control")] }) Nothing

commentForm :: Maybe CommentId -> Maybe Markdown -> Form Markdown
commentForm parent content =
    let comment_label = if isJust parent then "Reply" else "New Topic"
     in renderBootstrap3 $ areq' snowdriftMarkdownField comment_label content


=======
>>>>>>> 0d6ff636
{- TODO: Split out the core of this and move the wiki-specific stuff into Wiki -}


checkApproveComment :: Text -> Text -> CommentId -> Handler UserId
checkApproveComment project_handle target comment_id = do
    user_id <- requireAuthId

    (_, Entity page_id _) <- getPageInfo project_handle target
    checkCommentPage comment_id page_id
    requireModerator "You must be a moderator to approve posts." project_handle user_id

    return user_id


getApproveWikiCommentR :: Text -> Text -> CommentId -> Handler Html
getApproveWikiCommentR project_handle target comment_id = do
    void $ checkApproveComment project_handle target comment_id

    defaultLayout [whamlet|
        <form method="POST">
            <input type=submit value="approve post">
    |]


postApproveWikiCommentR :: Text -> Text -> CommentId -> Handler Html
postApproveWikiCommentR project_handle target comment_id = do
    user_id <- checkApproveComment project_handle target comment_id

    now <- liftIO getCurrentTime

    runDB $ update $ \ c -> do
        set c
            [ CommentModeratedTs =. val (Just now)
            , CommentModeratedBy =. val (Just user_id)
            ]

        where_ $ c ^. CommentId ==. val comment_id

    addAlert "success" "comment approved"

    redirect $ DiscussCommentR project_handle target comment_id


closureForm :: ClosureType -> Maybe Markdown -> Form Markdown
closureForm Retracted reason = renderBootstrap3 $ areq snowdriftMarkdownField "Retraction reason:" reason
closureForm Closed reason = renderBootstrap3 $ areq snowdriftMarkdownField "Reason for closing:" reason

checkRetractComment :: UserId -> Text -> Text -> CommentId -> Handler (ProjectId, Comment)
checkRetractComment user_id project_handle target comment_id = do
    comment <- runDB $ get404 comment_id

    (Entity project_id _, _) <- getPageInfo project_handle target

    when (commentUser comment /= user_id) $ permissionDenied "You can only retract your own comments."

    return (project_id, comment)


checkCloseComment :: User -> Text -> Text -> CommentId -> Handler (ProjectId, Comment)
checkCloseComment user project_handle target comment_id = do
    comment <- runDB $ get404 comment_id

    (Entity project_id _, _) <- getPageInfo project_handle target

    -- TODO: what should this be?
    -- Aaron says: I think we should allow established to mark as closed,
    -- but only *affiliated* OR the original poster should do so in one step,
    -- otherwise, the marking of closed should require *moderator* confirmation…
    -- We should also have a re-open function.
    -- There are now comments discussing these things on the site.
    unless (isJust $ userEstablishedTs user) $ permissionDenied "You must be an established user to close a conversation."

    return (project_id, comment)


getRetractWikiCommentR :: Text -> Text -> CommentId -> Handler Html
getRetractWikiCommentR = getCloseWikiComment Retracted

getCloseWikiCommentR :: Text -> Text -> CommentId -> Handler Html
getCloseWikiCommentR = getCloseWikiComment Closed

getCloseWikiComment :: ClosureType -> Text -> Text -> CommentId -> Handler Html
getCloseWikiComment closure_type project_handle target comment_id = do
    Entity user_id user <- requireAuth

    (project_id, comment) <- case closure_type of
        Retracted -> checkRetractComment user_id project_handle target comment_id
        Closed -> checkCloseComment user project_handle target comment_id

    earlier_closures <- runDB $
        case commentParent comment of
            Just parent_id -> do
                ancestors <- do
                    comment_ancestor_entities <- select $ from $ \ comment_ancestor -> do
                        where_ ( comment_ancestor ^. CommentAncestorComment ==. val parent_id )
                        return comment_ancestor

                    return . (parent_id :) . map (commentAncestorAncestor . entityVal) $ comment_ancestor_entities

                fmap (map entityVal) $ select $ from $ \ closure -> do
                    where_ ( closure ^. CommentClosureComment `in_` valList ancestors )
                    return closure

            Nothing -> return []

    tags <- runDB $ getTags comment_id

    let tag_map = M.fromList $ entityPairs tags

    let poster_id = commentUser comment
    poster <- runDB $ get404 poster_id

    (closure_form, _) <- generateFormPost $ closureForm closure_type Nothing

    roles <- getRoles user_id project_id

    let rendered_comment = renderDiscussComment
                               roles
                               project_handle
                               target
                               False
                               (return ())
                               (Entity comment_id comment)
                               []
                               (M.fromList [(user_id, user), (poster_id, poster)])
                               earlier_closures
                               mempty
                               False
                               tag_map

    defaultLayout $ [whamlet|
        ^{rendered_comment}
        <form method="POST">
            ^{closure_form}
            <input type="submit" name="mode" value="preview">
    |]


postRetractWikiCommentR :: Text -> Text -> CommentId -> Handler Html
postRetractWikiCommentR = postCloseWikiComment Retracted

postCloseWikiCommentR :: Text -> Text -> CommentId -> Handler Html
postCloseWikiCommentR = postCloseWikiComment Closed

-- a *lot* of postCloseWikiComment is completely redundant to getCloseWikiComment above. There's gotta be a way to clean this up.
postCloseWikiComment :: ClosureType -> Text -> Text -> CommentId -> Handler Html
postCloseWikiComment closure_type project_handle target comment_id = do
    Entity user_id user <- requireAuth

    (project_id, comment) <- case closure_type of
        Retracted -> checkRetractComment user_id project_handle target comment_id
        Closed -> checkCloseComment user project_handle target comment_id

    ((result, _), _) <- runFormPost $ closureForm closure_type Nothing

    case result of
        FormSuccess reason -> do
            earlier_closures <- runDB $
                case commentParent comment of
                    Just parent_id -> do
                        ancestors <- do
                            comment_ancestor_entities <- select $ from $ \ comment_ancestor -> do
                                where_ ( comment_ancestor ^. CommentAncestorComment ==. val parent_id )
                                return comment_ancestor

                            return . (parent_id :) . map (commentAncestorAncestor . entityVal) $ comment_ancestor_entities
                        map entityVal <$> selectList [ CommentClosureComment <-. ancestors ] []

                    Nothing -> return []

            let action :: Text = case closure_type of
                    Closed -> "close"
                    Retracted -> "retract"

            mode <- lookupPostParam "mode"
            case mode of
                Just "preview" -> do
                    soon <- liftIO getCurrentTime

                    (form, _) <- generateFormPost $ closureForm closure_type (Just reason)

                    tags <- runDB $ getTags comment_id

                    let tag_map = M.fromList $ entityPairs tags
                        closure = CommentClosure soon user_id closure_type reason comment_id
                        closures = M.singleton comment_id closure

                    let poster_id = commentUser comment
                    poster <- runDB $ get404 poster_id
                    roles  <- getRoles user_id project_id

                    defaultLayout $ renderPreview form action $
                        renderDiscussComment
                            roles
                            project_handle
                            target
                            False
                            (return ())
                            (Entity comment_id comment)
                            []
                            (M.fromList [(user_id, user), (poster_id, poster)])
                            earlier_closures
                            closures
                            False
                            tag_map


                Just a | a == action -> do
                    now <- liftIO getCurrentTime
                    runDB $ insert_ $ CommentClosure now user_id closure_type reason comment_id

                    redirect $ DiscussCommentR project_handle target comment_id

                m -> error $ "Error: unrecognized mode (" ++ show m ++ ")"
        _ -> error "Error when submitting form."


buildCommentTree :: Entity Comment -> [ Entity Comment ] -> Tree (Entity Comment)
buildCommentTree root rest =
    let treeOfList (node, items) =
            let has_parent p = (== Just (entityKey p)) . commentParent . entityVal
                list = dropWhile (not . has_parent node) items
                (children, rest') = span (has_parent node) list
                items' = map (, rest') children
             in (node, items')

     in unfoldTree treeOfList (root, rest)


-- |getDiscussWikiR generates the associated discussion page for each wiki page
getDiscussWikiR :: Text -> Text -> Handler Html
getDiscussWikiR project_handle target = do
    muser <- maybeAuth
    (Entity project_id project, Entity _ page) <- getPageInfo project_handle target

    now <- liftIO getCurrentTime

    affiliated <- case muser of
        Nothing -> return False
        Just (Entity user_id _) ->
            runDB $ (||)
                <$> isProjectAffiliated project_handle user_id
                <*> isProjectAdmin "snowdrift" user_id

    is_moderator <- isCurUserProjectModerator project_handle

    (roots, replies, users, closure_map) <- runDB $ do
        roots   <- getRootComments    is_moderator (wikiPageDiscussion page)
        replies <- getRepliesComments is_moderator (wikiPageDiscussion page)

        let get_user_ids = F.foldMap (S.singleton . commentUser . entityVal)
        users <- makeUsersMap (S.toList $ get_user_ids roots <> get_user_ids replies)

        closure_map <- M.fromList . map ((commentClosureComment &&& id) . entityVal) <$>
            selectList [ CommentClosureComment <-. map entityKey (roots ++ replies) ] []

        return (roots, replies, users, closure_map)

    tags <- runDB $ select $ from return

    roles <- case muser of
        Nothing -> return []
        Just (Entity user_id _) -> getRoles user_id project_id

    let tag_map = M.fromList $ entityPairs tags
        comments = forM_ roots $ \root ->
            commentWidget
                now
                roles
                project_handle
                target
                users
                8
                0
                []              -- Earlier closures.
                closure_map
                True
                tag_map
                (buildCommentTree root replies)
                Nothing

    (comment_form, _) <- generateFormPost $ commentForm Nothing Nothing

    let has_comments = not $ null roots

    defaultLayout $ do
        setTitle . toHtml $ projectName project <> " Wiki Discussion - " <> target <> " | Snowdrift.coop"
        $(widgetFile "wiki_discuss")

-- This is just because we used to have "/comment/#" with that long thing,
-- and this keeps any permalinks from breaking
getOldDiscussCommentR :: Text -> Text -> CommentId -> Handler Html
getOldDiscussCommentR project_handle target comment_id = redirect $ DiscussCommentR project_handle target comment_id

-- This is a hacked change where getDiscussCommentR' below should really be
-- adapted to become this and have only one function.
getDiscussCommentR :: Text -> Text -> CommentId -> Handler Html
getDiscussCommentR =
    getDiscussCommentR' False

getReplyCommentR :: Text -> Text -> CommentId -> Handler Html
getReplyCommentR a b c = do
    _ <- requireAuth
    getDiscussCommentR' True a b c

postReplyCommentR :: Text -> Text -> CommentId -> Handler Html
postReplyCommentR project_handle target comment_id = do
    (project_entity, Entity _ page) <- getPageInfo project_handle target

    ((result, _), _) <- runFormPost $ commentForm (Just comment_id) Nothing

    case result of
        FormSuccess text -> processWikiComment (Just comment_id) text project_entity page
        FormMissing -> error "Form missing."
        FormFailure msgs -> error $ "Error submitting form: " ++ T.unpack (T.intercalate "\n" msgs)


getDiscussCommentR' :: Bool -> Text -> Text -> CommentId -> Handler Html
getDiscussCommentR' show_reply project_handle target comment_id = do
    rethread <- runDB $ select $ from $ \ comment_rethread -> do
        where_ $ comment_rethread ^. CommentRethreadOldComment ==. val comment_id
        return $ comment_rethread ^. CommentRethreadNewComment


    case rethread of
        [] -> return ()
        Value destination_comment_id : _ -> do
            route <- runDB $ do
                -- TODO: any way to statically make sure we've covered all discussion types?
                destination_infos <- select $ from $ \ (comment `LeftOuterJoin` page) -> do
                    on_ $ (just $ comment ^. CommentDiscussion) ==. page ?. WikiPageDiscussion
                    where_ $ comment ^. CommentId ==. val destination_comment_id
                    return $ (page ?. WikiPageTarget)

                let route_destination [] = error "unrecognized discussion for comment"

                    route_destination (Value (Just destination_target) : _)=
                        let route = if show_reply then ReplyCommentR else DiscussCommentR
                         in route project_handle destination_target destination_comment_id

                    route_destination (_ : rest) = route_destination rest

                return $ route_destination destination_infos

            redirectWith movedPermanently301 route


    mviewer <- maybeAuth

    (Entity project_id _, Entity page_id page) <- getPageInfo project_handle target

    roles <- case mviewer of
        Nothing -> return []
        Just (Entity viewer_id _) -> getRoles viewer_id project_id

    moderator <- case mviewer of
        Nothing -> return False
        Just (Entity viewer_id _) ->
            runDB $ isProjectModerator project_handle viewer_id

    (root, rest, users, earlier_closures, closure_map) <- runDB $ do
        root <- get404 comment_id
        root_wiki_page_id <- getCommentPageId comment_id

        when (root_wiki_page_id /= page_id) $ error "Selected comment does not match selected page"

        subtree <- select $ from $ \ comment_ancestor -> do
            where_ $ comment_ancestor ^. CommentAncestorAncestor ==. val comment_id
            return comment_ancestor

        rest <- select $ from $ \ c -> do
            where_ $ foldl1 (&&.) $ catMaybes
                [ Just $ c ^. CommentDiscussion ==. val (wikiPageDiscussion page)
                , Just $ c ^. CommentId >. val comment_id
                , Just $ isNothing $ c ^. CommentRethreaded
                , Just $ c ^. CommentId `in_` valList (map (commentAncestorComment . entityVal) subtree)
                , if moderator then Nothing else Just $ not_ $ isNothing $ c ^. CommentModeratedTs
                ]
            orderBy [asc (c ^. CommentParent), asc (c ^. CommentCreatedTs)]
            return c

        let get_user_ids = S.fromList . map (commentUser . entityVal) . F.toList
            user_id_list = S.toList $ S.insert (commentUser root) $ get_user_ids rest

        user_entities <- select $ from $ \ user -> do
            where_ ( user ^. UserId `in_` valList user_id_list )
            return user

        let users = M.fromList $ map (entityKey &&& entityVal) user_entities

        earlier_closures <- fmap (map entityVal) $ select $ from $ \ (comment_ancestor `InnerJoin` closure) -> do
            on_ (comment_ancestor ^. CommentAncestorAncestor ==. closure ^. CommentClosureComment)
            where_ ( comment_ancestor ^. CommentAncestorComment ==. val comment_id )
            return closure

        closure_map <- fmap (M.fromList . map ((commentClosureComment &&& id) . entityVal)) $ select $ from $ \ closure -> do
            where_ ( closure ^. CommentClosureComment `in_` valList (comment_id : map entityKey rest) )
            return closure

        return (root, rest, users, earlier_closures, closure_map)

    (comment_form, _) <- generateFormPost $ commentForm (Just comment_id) Nothing

    tags <- runDB $ select $ from return

    let tag_map = M.fromList $ entityPairs tags

    defaultLayout $ renderDiscussComment roles project_handle target show_reply comment_form (Entity comment_id root) rest users earlier_closures closure_map True tag_map

-- |renderDiscussComment is for permalink views of particular comments
renderDiscussComment :: [Role]
                     -> Text
                     -> Text
                     -> Bool
                     -> Widget
                     -> Entity Comment
                     -> [Entity Comment]
                     -> Map UserId User
                     -> [CommentClosure]
                     -> Map CommentId CommentClosure
                     -> Bool
                     -> Map TagId Tag
                     -> Widget
renderDiscussComment roles project_handle target show_reply comment_form root rest users earlier_closures closure_map show_actions tag_map = do
    now <- liftIO getCurrentTime

    let tree = buildCommentTree root rest
        comment = commentWidget
                      now
                      roles
                      project_handle
                      target
                      users
                      11
                      0
                      earlier_closures
                      closure_map
                      show_actions
                      tag_map
                      tree
                      mcomment_form
        mcomment_form =
            if show_reply
                then Just comment_form
                else Nothing

    $(widgetFile "comment")


processWikiComment :: Maybe CommentId -> Markdown -> Entity Project -> WikiPage -> Handler Html
processWikiComment maybe_parent_id text (Entity project_id project) page = do
    Entity user_id user <- requireAuth

    let established = isJust $ userEstablishedTs user

    now <- liftIO getCurrentTime

    depth <- case maybe_parent_id of
        Just parent_id -> do
            Just parent <- runDB $ get parent_id
            return $ (+1) $ commentDepth parent
        _ -> return 0

    mode <- lookupPostParam "mode"

    let action :: Text = "post"

    case mode of
        Just "preview" -> do
            earlier_closures <- runDB $
                case maybe_parent_id of
                    Just parent_id -> do
                        ancestors <- fmap ((parent_id :) . map (commentAncestorAncestor . entityVal)) $ select $ from $ \ ancestor -> do
                            where_ ( ancestor ^. CommentAncestorComment ==. val parent_id )
                            return ancestor

                        fmap (map entityVal) $ select $ from $ \ closure -> do
                            where_ ( closure ^. CommentClosureComment `in_` valList ancestors )
                            return closure

                    Nothing -> return []

            tags <- runDB $ select $ from return

            let tag_map = M.fromList $ entityPairs tags

            (form, _) <- generateFormPost $ commentForm maybe_parent_id (Just text)

            roles <- getRoles user_id project_id

            let comment = Entity (Key $ PersistInt64 0) $ Comment now Nothing Nothing Nothing (wikiPageDiscussion page) maybe_parent_id user_id text depth
                user_map = M.singleton user_id user
                rendered_comment = renderDiscussComment
                                       roles
                                       (projectHandle project)
                                       (wikiPageTarget page)
                                       False
                                       (return ())
                                       comment
                                       []
                                       user_map
                                       earlier_closures
                                       mempty
                                       False
                                       tag_map

            defaultLayout $ renderPreview form action rendered_comment


        Just x | x == action -> do
            maybe_parent_id' <- runDB $ do
                let getDestination comment_id = do
                        destination <- select $ from $ \ comment_rethread -> do
                            where_ $ comment_rethread ^. CommentRethreadOldComment ==. val comment_id
                            return $ comment_rethread ^. CommentRethreadNewComment

                        case destination of
                            [] -> return comment_id
                            Value comment_id' : _ -> getDestination comment_id'

                maybe_parent_id' <- maybe (return Nothing) (fmap Just . getDestination) maybe_parent_id

                comment_id <- insert $ Comment now
                    (if established then Just now else Nothing)
                    (if established then Just user_id else Nothing)
                    Nothing
                    (wikiPageDiscussion page)
                    maybe_parent_id' user_id text depth

                let content = T.lines $ (\ (Markdown str) -> str) text
                    tickets = map T.strip $ mapMaybe (T.stripPrefix "ticket:") content
                    tags    = map T.strip $ mconcat $ map (T.splitOn ",") $ mapMaybe (T.stripPrefix "tags:") content

                forM_ tickets $ \ ticket -> insert_ $ Ticket now now ticket comment_id
                forM_ tags $ \ tag -> do
                    tag_id <- fmap (either entityKey id) $ insertBy $ Tag tag
                    insert_ $ CommentTag comment_id tag_id user_id 1

                let getParentAncestors parent_id = do
                        comment_ancestor_entities <- select $ from $ \ comment_ancestor -> do
                            where_ ( comment_ancestor ^. CommentAncestorComment ==. val parent_id )
                            return comment_ancestor

                        let ancestors = map (commentAncestorAncestor . entityVal) comment_ancestor_entities
                        return $ parent_id : ancestors

                ancestors <- maybe (return []) getParentAncestors maybe_parent_id

                forM_ ancestors $ \ ancestor_id -> insert_ $ CommentAncestor comment_id ancestor_id

                let selectAncestors = subList_select $ from $ \ ancestor -> do
                    where_ $ ancestor ^. CommentAncestorComment ==. val comment_id
                    return $ ancestor ^. CommentAncestorAncestor

                update $ \ ticket -> do
                    set ticket [ TicketUpdatedTs =. val now ]
                    where_ $ ticket ^. TicketComment `in_` selectAncestors

                return maybe_parent_id'


            addAlert "success" $ if established then "comment posted" else "comment submitted for moderation"
            redirect $ maybe (DiscussWikiR (projectHandle project) (wikiPageTarget page)) (DiscussCommentR (projectHandle project) (wikiPageTarget page)) maybe_parent_id'

        m -> error $ "Error: unrecognized mode (" ++ show m ++ ")"


postDiscussWikiR :: Text -> Text -> Handler Html
postDiscussWikiR project_handle target = do
    (project_entity, Entity _ page) <- getPageInfo project_handle target

    ((result, _), _) <- runFormPost $ commentForm Nothing Nothing

    case result of
        FormSuccess text -> processWikiComment Nothing text project_entity page
        FormMissing      -> error "Form missing."
        FormFailure msgs -> error $ "Error submitting form: " ++ T.unpack (T.intercalate "\n" msgs)


getNewDiscussWikiR :: Text -> Text -> Handler Html
getNewDiscussWikiR project_handle target = do
    Entity user_id user <- requireAuth
    let action = DiscussWikiR project_handle target

    (_, Entity page_id page) <- getPageInfo project_handle target

    affiliated <- runDB $ (||)
            <$> isProjectAffiliated project_handle user_id
            <*> isProjectAdmin "snowdrift" user_id

    (comment_form, _) <- generateFormPost $ commentForm Nothing Nothing

    defaultLayout $(widgetFile "wiki_discuss_new")


postNewDiscussWikiR :: Text -> Text -> Handler Html
postNewDiscussWikiR = postDiscussWikiR


getWikiNewCommentsR :: Text -> Handler Html
getWikiNewCommentsR project_handle = do
    mviewer <- maybeAuth
    Entity project_id project <- runDB $ getBy404 $ UniqueProjectHandle project_handle

    req <- getRequest
    maybe_since <- lookupGetParam "since"
    since :: UTCTime <- case mviewer of
        Nothing -> liftIO getCurrentTime
        Just (Entity viewer_id viewer) -> case maybe_since of
            Nothing -> do
                viewtimes :: [Entity ViewTime] <- runDB $ select $ from $ \ viewtime -> do
                        where_ $
                            ( viewtime ^. ViewTimeUser ==. val viewer_id ) &&.
                            ( viewtime ^. ViewTimeProject ==. val project_id ) &&.
                            ( viewtime ^. ViewTimeType ==. val ViewComments )
                        return viewtime

                let comments_ts = case viewtimes of
                        [] -> userReadComments viewer
                        Entity _ viewtime : _ -> viewTimeTime viewtime

                redirectParams (WikiNewCommentsR project_handle) $ (T.pack "since", T.pack $ show comments_ts) : reqGetParams req
            Just since -> return (read . T.unpack $ since)

    maybe_from <- fmap (Key . PersistInt64 . read . T.unpack) <$> lookupGetParam "from"

    now <- liftIO getCurrentTime

    tags <- runDB $ select $ from return

    let tag_map = M.fromList $ entityPairs tags

    (new_comments, old_comments, pages, users, closure_map) <- runDB $ do
        unfiltered_pages <- select $ from $ \ page -> do
            where_ $ page ^. WikiPageProject ==. val project_id
            return page

        let pages = M.fromList $ map (entityKey &&& entityVal) {- TODO filter ((userRole viewer >=) . wikiPageCanViewMeta . entityVal) -} unfiltered_pages


        let apply_offset comment = maybe id (\ from_comment rest -> comment ^. CommentId <=. val from_comment &&. rest) maybe_from
{-
        viewtimes :: [Entity ViewTime] <- select $ from $ \ viewtime -> do
            where_ $
                ( viewtime ^. ViewTimeUser ==. val viewer_id ) &&.
                ( viewtime ^. ViewTimeProject ==. val project_id ) &&.
                ( viewtime ^. ViewTimeType ==. val ViewComments )
            return viewtime

        let comments_ts = case viewtimes of
                [] -> userReadComments viewer
                (Entity _ viewtime):_ -> viewTimeTime viewtime
-}
        new_comments :: [Entity Comment] <- select $ from $ \ (comment `InnerJoin` wiki_page) -> do
            on_ $ comment ^. CommentDiscussion ==. wiki_page ^. WikiPageDiscussion
            where_ $ apply_offset comment (wiki_page ^. WikiPageId `in_` valList (M.keys pages))
                    &&. (comment ^. CommentCreatedTs >=. val since)

            orderBy [ desc (comment ^. CommentId) ]
            limit 51
            return comment

        old_comments :: [Entity Comment] <- select $ from $ \ (comment `InnerJoin` wiki_page) -> do
            on_ $ comment ^. CommentDiscussion ==. wiki_page ^. WikiPageDiscussion
            where_ $ apply_offset comment (wiki_page ^. WikiPageId `in_` valList (M.keys pages))
                    &&. (comment ^. CommentCreatedTs <. val since)
            orderBy [ desc (comment ^. CommentId) ]
            limit $ fromIntegral $ 51 - length new_comments
            --offset $ fromIntegral $ length new_comments
            return comment

        users <- makeUsersMap (S.toList . S.fromList $ map (commentUser . entityVal) (new_comments <> old_comments))

        closure_map <- do
            closures <- select $ from $ \ comment_closure -> do
                where_ ( comment_closure ^. CommentClosureComment `in_` valList (map entityKey (new_comments <> old_comments) ) )
                return comment_closure

            return . M.fromList . map ((commentClosureComment &&& id) . entityVal) $ closures

        return (new_comments, old_comments, pages, users, closure_map)

    roles <- case mviewer of
        Nothing -> return []
        Just (Entity viewer_id _) -> getRoles viewer_id project_id
    let new_comments' = take 50 new_comments
        old_comments' = take (50 - length new_comments') old_comments
        PersistInt64 to = unKey $ minimum (map entityKey (new_comments' <> old_comments') )
        render_comments comments =
            if null comments
             then [whamlet||]
             else forM_ comments $ \ (Entity comment_id comment) -> do
                earlier_closures <- handlerToWidget $ runDB $ do
                    ancestors <- select $ from $ \ comment_ancestor -> do
                        where_ ( comment_ancestor ^. CommentAncestorComment ==. val comment_id )
                        return comment_ancestor

                    fmap (map entityVal) $ select $ from $ \ comment_closure -> do
                        where_ ( comment_closure ^. CommentClosureComment `in_` valList (map (commentAncestorAncestor . entityVal) ancestors))
                        orderBy [ asc (comment_closure ^. CommentClosureComment) ]
                        return comment_closure

                [Value target] <- handlerToWidget $ runDB $ select $ from $ \ (c `InnerJoin` p) -> do
                    on_ $ p ^. WikiPageDiscussion ==. c ^. CommentDiscussion
                    where_ $ c ^. CommentId ==. val comment_id
                    return $ p ^. WikiPageTarget

<<<<<<< HEAD
                let rendered_comment = renderComment now mviewer roles project_handle target users 0 0 {- max_depth is irrelevant for the new-comments listing -}
                                           earlier_closures closure_map True tag_map (Node (Entity comment_id comment) []) Nothing
=======
                let rendered_comment =
                        commentWidget
                            now
                            roles
                            project_handle
                            target
                            users
                            0
                            0 -- max_depth is irrelevant for the new-comments listing
                            earlier_closures
                            closure_map
                            True
                            tag_map
                            (Node (Entity comment_id comment) [])
                            Nothing
>>>>>>> 0d6ff636

                [whamlet|$newline never
                    <div .row>
                        <div .col-md-9 .col-md-offset-1 .col-lg-8 .col-lg-offset-2>
                            On #
                            <a href="@{WikiR project_handle target}">
                                #{target}
                            :
                            ^{rendered_comment}
                |]
        rendered_new_comments = render_comments new_comments'
        rendered_old_comments = render_comments old_comments'
        show_older = (length new_comments + length old_comments) > 50

    case mviewer of
        Nothing -> return ()
        Just (Entity viewer_id _) ->
            runDB $ do
                c <- updateCount $ \ viewtime -> do
                        set viewtime [ ViewTimeTime =. val now ]
                        where_ $
                            ( viewtime ^. ViewTimeUser ==. val viewer_id ) &&.
                            ( viewtime ^. ViewTimeProject ==. val project_id ) &&.
                            ( viewtime ^. ViewTimeType ==. val ViewComments )

                when (c == 0) $ insert_ $ ViewTime viewer_id project_id ViewComments now

    defaultLayout $ do
        setTitle . toHtml $ projectName project <> " - New Comments | Snowdrift.coop"
        $(widgetFile "wiki_new_comments")

rethreadForm :: Form (Text, Text)
rethreadForm = renderBootstrap3 $ (,)
    <$> areq' textField "New Parent Url" Nothing
    <*> areq' textField "Reason" Nothing


getRethreadWikiCommentR :: Text -> Text -> CommentId -> Handler Html
getRethreadWikiCommentR project_handle target comment_id = do
    (form, _) <- generateFormPost rethreadForm

    defaultLayout $(widgetFile "rethread")


rethreadComments :: RethreadId -> Int -> Maybe CommentId -> DiscussionId -> [CommentId] -> SqlPersistT Handler [CommentId]

rethreadComments rethread_id depth_offset maybe_new_parent_id new_discussion_id comment_ids = do
    new_comment_ids <- flip St.evalStateT M.empty $ forM comment_ids $ \ comment_id -> do
        rethreads <- St.get

        Just comment <- get comment_id

        let new_parent_id = maybe maybe_new_parent_id Just $ M.lookup (commentParent comment) rethreads

        new_comment_id <- insert $ comment
            { commentDepth = commentDepth comment - depth_offset
            , commentParent = new_parent_id
            , commentDiscussion = new_discussion_id
            }

        St.put $ M.insert (Just comment_id) new_comment_id rethreads

        return new_comment_id

    forM_ (zip comment_ids new_comment_ids) $ \ (comment_id, new_comment_id) -> do
        update $ \ comment_tag -> do
            where_ $ comment_tag ^. CommentTagComment ==. val comment_id
            set comment_tag [ CommentTagComment =. val new_comment_id ]

        update $ \ ticket -> do
            where_ $ ticket ^. TicketComment ==. val comment_id
            set ticket [ TicketComment =. val new_comment_id ]

        insert_ $ CommentRethread rethread_id comment_id new_comment_id

    insertSelect $ from $ \ (comment_closure `InnerJoin` comment_rethread) -> do
        on_ $ comment_closure ^. CommentClosureComment ==. comment_rethread ^. CommentRethreadOldComment
        return $ CommentClosure
                    <#  (comment_closure ^. CommentClosureTs)
                    <&> (comment_closure ^. CommentClosureClosedBy)
                    <&> (comment_closure ^. CommentClosureType)
                    <&> (comment_closure ^. CommentClosureReason)
                    <&> (comment_rethread ^. CommentRethreadNewComment)

    update $ \ comment -> do
        where_ $ comment ^. CommentId `in_` valList comment_ids
        set comment [ CommentRethreaded =. just (val rethread_id) ]

    return new_comment_ids

postRethreadWikiCommentR :: Text -> Text -> CommentId -> Handler Html
postRethreadWikiCommentR project_handle target comment_id = do
    -- TODO (0): AVOID CYCLES

    user_id <- requireAuthId

    Entity project_id _ <- runDB $ getBy404 $ UniqueProjectHandle project_handle

    do
        [ Value c :: Value Int ] <- runDB $ select $ from $ \ pur -> do
            where_ $ pur ^. ProjectUserRoleUser ==. val user_id
                &&. pur ^. ProjectUserRoleProject ==. val project_id
                &&. pur ^. ProjectUserRoleRole ==. val Moderator
            return $ count $ pur ^. ProjectUserRoleId

        when (c < 1) $ permissionDenied "You must be a moderator to rethread"

    comment <- runDB $ get404 comment_id

    [ Value page_count :: Value Int ] <- runDB $ select $ from $ \ page -> do
        where_ $ page ^. WikiPageTarget ==. val target
            &&. page ^. WikiPageDiscussion ==. val (commentDiscussion comment)
        return countRows

    when (page_count < 1) $ error "that comment doesn't belong to that page's discussion"

    ((result, _), _) <- runFormPost rethreadForm

    case result of
        FormSuccess (new_parent_url, reason) -> do
            app <- getYesod
            let splitPath = drop 1 . T.splitOn "/"
                stripQuery = fst . T.break (== '?')
                stripRoot = fromMaybe new_parent_url . T.stripPrefix (appRoot $ settings app)
                url = splitPath $ stripQuery $ stripRoot new_parent_url

            (new_parent_id, new_discussion_id) <- case parseRoute (url, []) of
                Just (DiscussCommentR new_project_handle new_target new_parent_id) -> do
                    Entity new_project_id _ <- getByErr "could not find project" $ UniqueProjectHandle new_project_handle

                    when (new_project_id /= project_id) $ requireModerator "You must be a moderator to rethread." new_project_handle user_id

                    maybe_new_page <- runDB $ getBy $ UniqueWikiTarget new_project_id new_target

                    let new_page = maybe (error "could not find new page") entityVal maybe_new_page

                    return (Just new_parent_id, wikiPageDiscussion new_page)

                Just (DiscussWikiR new_project_handle new_target) -> do
                    Entity new_project_id _ <- getByErr "could not find project" $ UniqueProjectHandle new_project_handle

                    when (new_project_id /= project_id) $ requireModerator "You must be a moderator to rethread." new_project_handle user_id

                    maybe_new_page <- runDB $ getBy $ UniqueWikiTarget new_project_id new_target

                    let new_page = maybe (error "could not find new page") entityVal maybe_new_page

                    return (Nothing, wikiPageDiscussion new_page)

                Nothing -> error "failed to parse URL"

                _ -> error "could not find discussion for that URL"

            when (new_parent_id == commentParent comment && new_discussion_id == commentDiscussion comment) $
                error "trying to move comment to its current location"

            new_parent_depth <- maybe (return $ -1) (fmap commentDepth . runDB . get404) new_parent_id
            old_parent_depth <- maybe (return $ -1) (fmap commentDepth . runDB . get404) $ commentParent comment

            let depth_offset = old_parent_depth - new_parent_depth

            mode <- lookupPostParam "mode"
            let action :: Text = "rethread"
            case mode of
                Just "preview" -> error "no preview for rethreads yet" -- TODO

                Just action' | action' == action -> do
                    now <- liftIO getCurrentTime

                    runDB $ do
                        descendents <- fmap (map (\ (Value x) -> x)) $ select $ from $ \ comment_ancestor -> do
                                where_ $ comment_ancestor ^. CommentAncestorAncestor ==. val comment_id
                                orderBy [ asc $ comment_ancestor ^. CommentAncestorComment ]
                                return $ comment_ancestor ^. CommentAncestorComment

                        let comments = comment_id : descendents

                        rethread_id <- insert $ Rethread now user_id comment_id reason

                        new_comment_ids <- rethreadComments rethread_id depth_offset new_parent_id new_discussion_id comments

                        delete $ from $ \ ancestor -> where_ $ ancestor ^. CommentAncestorComment `in_` valList comments

                        forM_ new_comment_ids $ \ new_comment_id -> do
                            insertSelect $ from $ \ (c `InnerJoin` a) -> do
                                on_ $ c ^. CommentParent ==. just (a ^. CommentAncestorComment)
                                where_ $ c ^. CommentId ==. val new_comment_id
                                return $ CommentAncestor <# val new_comment_id <&> (a ^. CommentAncestorAncestor)

                            [ Value maybe_new_parent_id ] <- select $ from $ \ c -> do
                                where_ $ c ^. CommentId ==. val new_comment_id
                                return (c ^. CommentParent)

                            maybe (return ()) (insert_ . CommentAncestor new_comment_id) maybe_new_parent_id


                        when (new_discussion_id /= commentDiscussion comment) $ update $ \ c -> do
                                where_ $ c ^. CommentId `in_` valList descendents
                                set c [ CommentDiscussion =. val new_discussion_id ]

                    redirect new_parent_url

                m -> error $ "Error: unrecognized mode (" ++ show m ++ ")"
        _ -> error "Error when submitting form."<|MERGE_RESOLUTION|>--- conflicted
+++ resolved
@@ -42,85 +42,6 @@
 
     when (c < 1) $ permissionDenied message
 
-<<<<<<< HEAD
--- |renderComment is for how each comment is rendered within whatever larger context it may have
-renderComment :: UTCTime -> Maybe (Entity User) -> [Role] -> Text -> Text -> M.Map UserId (Entity User) -> Int -> Int
-    -> [CommentClosure] -> M.Map CommentId CommentClosure -> Bool -> Map TagId Tag -> Tree (Entity Comment) -> Maybe Widget -> Widget
-
-renderComment now mviewer viewer_roles project_handle target users max_depth depth earlier_closures closure_map show_actions tag_map tree mcomment_form = do
-    maybe_route <- handlerToWidget getCurrentRoute
-    (comment_form, _) <- handlerToWidget $ generateFormPost $ commentForm Nothing Nothing
-
-    let Entity comment_id comment = rootLabel tree
-        children = subForest tree
-
-        Entity user_id user = users M.! commentUser comment
-        author_name = userPrintName $ Entity user_id user
-        comment_time = renderTime $ commentCreatedTs comment
-        unapproved = not . isJust $ commentModeratedTs comment
-
-        top_level = commentDepth comment == 0
-        even_depth = not top_level && commentDepth comment `mod` 2 == 1
-        odd_depth = not top_level && not even_depth
-
-        maybe_closure = M.lookup comment_id closure_map
-        empty_list = []
-
-        user_is_mod = Moderator `elem` viewer_roles
-        can_rethread = maybe False (\ (Entity viewer_id _) -> user_id == viewer_id || user_is_mod) mviewer
-
-        -- TODO unify these with the checks in the handlers
-        can_retract = maybe False (\ (Entity viewer_id _) -> user_id == viewer_id) mviewer
-        can_close = maybe False (\ (Entity _ viewer) -> isJust (userEstablishedTs viewer)) mviewer
-
-    tags <- fmap (L.sortBy (compare `on` atName)) $ handlerToWidget $ do
-        comment_tags <- runDB $ select $ from $ \ comment_tag -> do
-            where_ $ comment_tag ^. CommentTagComment ==. val comment_id
-            return comment_tag
-
-        annotateCommentTags tag_map project_handle target comment_id $ map entityVal comment_tags
-
-    Just action <- getCurrentRoute
-
-    collapse_state <- return FullyVisible -- maybe (return FullyVisible) (handlerToWidget . collapseState now) maybe_closure
-
-    case (depth == 0, collapse_state) of
-        (True, _) -> $(widgetFile "comment_body")
-        (_, FullyVisible) -> $(widgetFile "comment_body")
-
-        (_, Collapsed) -> -- TODO: prettify, unify with messages in comment_body
-            [whamlet|
-                $case maybe Closed commentClosureType maybe_closure
-                    $of Closed
-                        <div .closed>
-                            Closed #
-                            <a href=@{DiscussCommentR project_handle target comment_id}>
-                                comment thread
-                            \ collapsed.
-
-
-                    $of Retracted
-                        <div .retracted>
-                            Retracted #
-                            <a href=@{DiscussCommentR project_handle target comment_id}>
-                                comment thread
-                            \ collapsed.
-            |]
-
-        (_, FullyHidden) -> return ()
-
-
-disabledCommentForm :: Form Markdown
-disabledCommentForm = renderBootstrap3 $ areq snowdriftMarkdownField ("Reply" { fsAttrs = [("disabled",""), ("class","form-control")] }) Nothing
-
-commentForm :: Maybe CommentId -> Maybe Markdown -> Form Markdown
-commentForm parent content =
-    let comment_label = if isJust parent then "Reply" else "New Topic"
-     in renderBootstrap3 $ areq' snowdriftMarkdownField comment_label content
-
-
-=======
->>>>>>> 0d6ff636
 {- TODO: Split out the core of this and move the wiki-specific stuff into Wiki -}
 
 
@@ -828,10 +749,6 @@
                     where_ $ c ^. CommentId ==. val comment_id
                     return $ p ^. WikiPageTarget
 
-<<<<<<< HEAD
-                let rendered_comment = renderComment now mviewer roles project_handle target users 0 0 {- max_depth is irrelevant for the new-comments listing -}
-                                           earlier_closures closure_map True tag_map (Node (Entity comment_id comment) []) Nothing
-=======
                 let rendered_comment =
                         commentWidget
                             now
@@ -847,7 +764,6 @@
                             tag_map
                             (Node (Entity comment_id comment) [])
                             Nothing
->>>>>>> 0d6ff636
 
                 [whamlet|$newline never
                     <div .row>
