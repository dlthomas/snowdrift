--- conflicted
+++ resolved
@@ -16,11 +16,8 @@
 
 import Model.AnnotatedTag
 import Model.User
-<<<<<<< HEAD
 import Model.Role
-=======
 import Model.ViewType
->>>>>>> eb764de0
 
 import Widgets.Markdown
 import Widgets.Preview
@@ -565,7 +562,7 @@
     maybe_since <- lookupGetParam "since"
     since :: UTCTime <- case maybe_since of
         Nothing -> do
-            viewtimes :: [Entity ViewTime] <- runDB $ do 
+            viewtimes :: [Entity ViewTime] <- runDB $ do
                 select $ from $ \ viewtime -> do
                     where_ $
                         ( viewtime ^. ViewTimeUser ==. val viewer_id ) &&.
@@ -576,7 +573,7 @@
             let comments_ts = case viewtimes of
                     [] -> userReadComments viewer
                     (Entity _ viewtime):_ -> viewTimeTime viewtime
-            
+
             redirectParams (WikiNewCommentsR project_handle) $ (T.pack "since", T.pack $ show comments_ts) : (reqGetParams req)
         Just since -> return (read . T.unpack $ since)
 
@@ -609,32 +606,24 @@
                 [] -> userReadComments viewer
                 (Entity _ viewtime):_ -> viewTimeTime viewtime
 -}
-        new_comments :: [Entity Comment] <- select $ from $ \ (comment `InnerJoin` wiki_page_comment) -> do
-            on_ $ comment ^. CommentId ==. wiki_page_comment ^. WikiPageCommentComment
+        new_comments :: [Entity Comment] <- select $ from $ \ (comment `InnerJoin` wiki_page) -> do
+            on_ $ comment ^. CommentDiscussion ==. wiki_page ^. WikiPageDiscussion
             where_ $
-                (apply_offset comment $ wiki_page_comment ^. WikiPageCommentPage `in_` valList (M.keys pages)) &&.
+                (apply_offset comment $ wiki_page ^. WikiPageId `in_` valList (M.keys pages)) &&.
                 (comment ^. CommentCreatedTs >=. val since)
             orderBy [ desc (comment ^. CommentId) ]
             limit 51
             return comment
 
-<<<<<<< HEAD
-        comments <- select $ from $ \ c -> do
-            where_ $ apply_offset c $ c ^. CommentDiscussion `in_` valList (S.toList $ S.fromList $ map wikiPageDiscussion $ M.elems pages)
-            orderBy [ desc (c ^. CommentId) ]
-            limit 50
-            return c
-=======
-        old_comments :: [Entity Comment] <- select $ from $ \ (comment `InnerJoin` wiki_page_comment) -> do
-            on_ $ comment ^. CommentId ==. wiki_page_comment ^. WikiPageCommentComment
+        old_comments :: [Entity Comment] <- select $ from $ \ (comment `InnerJoin` wiki_page) -> do
+            on_ $ comment ^. CommentDiscussion ==. wiki_page ^. WikiPageDiscussion
             where_ $
-                (apply_offset comment $ wiki_page_comment ^. WikiPageCommentPage `in_` valList (M.keys pages)) &&.
+                (apply_offset comment $ wiki_page ^. WikiPageId `in_` valList (M.keys pages)) &&.
                 (comment ^. CommentCreatedTs <. val since)
             orderBy [ desc (comment ^. CommentId) ]
             limit $ fromIntegral $ 51 - length new_comments
             --offset $ fromIntegral $ length new_comments
             return comment
->>>>>>> eb764de0
 
         let user_ids = S.toList $ S.fromList $ map (commentUser . entityVal) (new_comments <> old_comments)
         users <- fmap (M.fromList . map (entityKey &&& id)) $ select $ from $ \ user -> do
@@ -650,17 +639,11 @@
 
         return (new_comments, old_comments, pages, users, retraction_map)
 
-<<<<<<< HEAD
     roles <- getRoles viewer_id project_id
-
-    let PersistInt64 to = unKey $ minimum (map entityKey comments)
-        rendered_comments =
-=======
     let new_comments' = take 50 new_comments
         old_comments' = take (50 - length new_comments') old_comments
         PersistInt64 to = unKey $ minimum (map entityKey (new_comments' <> old_comments') )
         render_comments comments =
->>>>>>> eb764de0
             if null comments
              then [whamlet|no new comments|]
              else forM_ comments $ \ (Entity comment_id comment) -> do
@@ -707,13 +690,9 @@
             else
                 return ()
 
-<<<<<<< HEAD
-    runDB $ update $ \ user -> do
-        set user [ UserReadComments =. val now ]
-        where_ ( user ^. UserId ==. val viewer_id )
-
-    defaultLayout $(widgetFile "wiki_new_comments")
-
+    defaultLayout $ do
+        setTitle . toHtml $ projectName project <> " - New Comments | Snowdrift.coop"
+        $(widgetFile "wiki_new_comments")
 
 rethreadForm :: Form (Text, Text)
 rethreadForm = renderBootstrap3 $ (,)
@@ -861,9 +840,4 @@
                     redirect new_parent_url
 
                 _ -> error "Error: unrecognized mode."
-        _ -> error "Error when submitting form."
-=======
-    defaultLayout $ do
-        setTitle . toHtml $ projectName project <> " - New Comments | Snowdrift.coop"
-        $(widgetFile "wiki_new_comments")
->>>>>>> eb764de0
+        _ -> error "Error when submitting form."