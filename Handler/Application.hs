--- conflicted
+++ resolved
@@ -1,21 +1,15 @@
 module Handler.Application where
 
-import Import hiding ((==.), Value)
+import Import
 
 import Model.User
 
 import Widgets.Sidebar
 
-<<<<<<< HEAD
-getApplicationR :: CommitteeApplicationId -> Handler Html
-=======
-import Database.Esqueleto
-
 import qualified Data.Text as T
 
-getApplicationR :: VolunteerApplicationId -> Handler RepHtml
->>>>>>> e5601947
-getApplicationR application_id = do
+getApplicationR :: Text -> VolunteerApplicationId -> Handler Html
+getApplicationR project_handle application_id = do
     (application, user) <- runDB $ do
         application <- get404 application_id
         let user_id = volunteerApplicationUser application
