module Handler.Wiki where

import Import

import Widgets.Markdown
import Widgets.Time
import Widgets.Preview

import Model.Permission
import Model.User

import Yesod.Markdown
import Model.Markdown

import qualified Data.Text as T

import qualified Data.Set as S
import qualified Data.Map as M

import Data.Algorithm.Diff (getDiff, Diff (..))

import Text.Blaze.Html5 (ins, del, br)

getWikiR :: Text -> Text -> Handler Html
getWikiR project_handle target = do
    maybe_user <- maybeAuth

    (page, project) <- runDB $ do
        Entity project_id project <- getBy404 $ UniqueProjectHandle project_handle
        Entity _ page <- getBy404 $ UniqueWikiTarget project_id target

        return (page, project)

    let can_edit = isJust $ userEstablishedTs =<< entityVal <$> maybe_user

<<<<<<< HEAD
    defaultLayout $ renderWiki' project project_handle target can_edit True page

renderWiki :: Text -> Text -> Bool -> Bool -> WikiPage -> Widget
renderWiki project_handle target can_edit can_view_meta page = $(widgetFile "wiki")

renderWiki' :: Project -> Text -> Text -> Bool -> Bool -> WikiPage -> Widget
renderWiki' project project_handle target can_edit can_view_meta page = do
    setTitle . toHtml $ projectName project `mappend` " Wiki - " `mappend` wikiPageTarget page `mappend` " | Snowdrift.coop"
    renderWiki project_handle target can_edit can_view_meta page
=======
    defaultLayout $ renderWiki project_handle target can_edit True page
>>>>>>> e6b417b1


getOldWikiPagesR :: Text -> Handler Html
getOldWikiPagesR = redirect . WikiPagesR

getWikiPagesR :: Text -> Handler Html
getWikiPagesR project_handle = do
    (Entity _ project) <- runDB $ getBy404 $ UniqueProjectHandle project_handle
    pages <- runDB $ select $ from $ \ (project' `InnerJoin` wiki_page) -> do
        on_ $ project' ^. ProjectId ==. wiki_page ^. WikiPageProject
        where_ $ project' ^. ProjectHandle ==. val project_handle
        orderBy [asc $ wiki_page ^. WikiPageTarget]
        return wiki_page

    defaultLayout $ renderWikiPages project project_handle pages

renderWikiPages :: Project -> Text -> [Entity WikiPage] -> Widget
renderWikiPages project project_handle pages = do
    setTitle . toHtml $ projectName project `mappend` " Wiki Pages | Snowdrift.coop"
    $(widgetFile "wiki_pages")


postOldWikiR :: Text -> Text -> Handler Html
postOldWikiR = postWikiR

postWikiR :: Text -> Text -> Handler Html
postWikiR project_handle target = do
    Entity user_id user <- requireAuth
    now <- liftIO getCurrentTime

    let can_edit = isJust $ userEstablishedTs user

    when (not can_edit) $ permissionDenied "you do not have permission to edit this page"

    (project_id, Entity page_id page, Entity _ last_edit) <- runDB $ do
        Entity project_id _ <- getBy404 $ UniqueProjectHandle project_handle
        page_entity <- getBy404 $ UniqueWikiTarget project_id target
        last_edit_entity <- getBy404 $ UniqueWikiLastEdit $ entityKey page_entity
        return (project_id, page_entity, last_edit_entity)

    ((result, _), _) <- runFormPost $ editWikiForm undefined (wikiPageContent page) Nothing


    case result of
        FormSuccess (last_edit_id, content, comment) -> do
            mode <- lookupPostParam "mode"

            let action :: Text = "update"

            case mode of
                Just "preview" -> do
                    (form, _) <- generateFormPost $ editWikiForm last_edit_id content comment
                    defaultLayout $ renderPreview form action $ renderWiki project_handle target False False $ WikiPage target project_id content Normal

                Just x | x == action -> do
                    runDB $ do
                        update $ \ p -> do
                            set p [WikiPageContent =. val content]
                            where_ $ p ^. WikiPageId ==. val page_id

                        edit_id <- insert $ WikiEdit now user_id page_id content comment
                        -- TODO - I think there might be a race condition here...
                        either_last_edit <- insertBy $ WikiLastEdit page_id edit_id

                        if last_edit_id == wikiLastEditEdit last_edit
                         then lift $ addAlert "success" "Updated."
                         else do
                            [ Value last_editor ] <- select $ from $ \ edit -> do
                                where_ $ edit ^. WikiEditId ==. val (wikiLastEditEdit last_edit)
                                return $ edit ^. WikiEditUser

                            let comment_body = Markdown $ T.unlines
                                    [ "ticket: edit conflict"
                                    , ""
                                    , "[original version](/w/" <> target <> "/history/" <> toPathPiece last_edit_id <> ")"
                                    , ""
                                    , "[my version](/w/" <> target <> "/history/" <> toPathPiece edit_id <> ")"
                                    , ""
                                    , "[their version](/w/" <> target <> "/history/" <> (toPathPiece $ wikiLastEditEdit last_edit) <> ")"
                                    , ""
                                    , "(this ticket was automatically generated)"
                                    ]

                            comment_id <- insert $ Comment now (Just now) (Just user_id) Nothing user_id comment_body 0
                            void $ insert $ WikiPageComment comment_id page_id

                            void $ insert $ Ticket now now "edit conflict" comment_id

                            render <- lift getUrlRenderParams
                            let message_text = Markdown $ T.unlines
                                    [ "Edit conflict for wiki page \"" <> target <> "\"."
                                    , "Ticket created: " <> render (DiscussCommentR project_handle target comment_id) []
                                    , "(this message was automatically generated)"
                                    ]

                            void $ insert $ Message (Just project_id) now (Just last_editor) (Just user_id) message_text
                            void $ insert $ Message (Just project_id) now (Just user_id) (Just last_editor) message_text

                            lift $ addAlert "danger" "conflicting edits (ticket created, messages sent)"

                        case either_last_edit of
                            Left (Entity to_update _) -> update $ \ l -> do
                                set l [WikiLastEditEdit =. val edit_id]
                                where_ $ l ^. WikiLastEditId ==. val to_update

                            Right _ -> return ()

                    redirect $ WikiR project_handle target

                _ -> error "Error: unrecognized mode"


        FormMissing -> error "Form missing."
        FormFailure msgs -> error $ "Error submitting form: " ++ T.unpack (T.concat msgs)


editWikiPermissionsForm :: PermissionLevel -> Form PermissionLevel
editWikiPermissionsForm level = renderBootstrap3 $ areq' permissionLevelField "Permission Level" (Just level)

getOldEditWikiPermissionsR :: Text -> Text -> Handler Html
getOldEditWikiPermissionsR project_handle target = redirect $ EditWikiPermissionsR project_handle target

getEditWikiPermissionsR :: Text -> Text -> Handler Html
getEditWikiPermissionsR project_handle target = do
    Entity user_id user <- requireAuth
    (Entity page_id page) <- runDB $ do
        Entity project_id _ <- getBy404 $ UniqueProjectHandle project_handle
        getBy404 $ UniqueWikiTarget project_id target

    affiliated <- runDB $ (||)
            <$> isProjectAdmin project_handle user_id
            <*> isProjectAdmin "snowdrift" user_id

    when (not affiliated) $ permissionDenied "you do not have permission to edit page permissions"

    (wiki_form, _) <- generateFormPost $ editWikiPermissionsForm (wikiPagePermissionLevel page)

    defaultLayout $(widgetFile "edit_wiki_perm")


postOldEditWikiPermissionsR :: Text -> Text -> Handler Html
postOldEditWikiPermissionsR = postEditWikiPermissionsR

postEditWikiPermissionsR :: Text -> Text -> Handler Html
postEditWikiPermissionsR project_handle target = do
    Entity user_id _ <- requireAuth
    (Entity page_id page) <- runDB $ do
        Entity project_id _ <- getBy404 $ UniqueProjectHandle project_handle
        getBy404 $ UniqueWikiTarget project_id target

    affiliated <- runDB $ (||)
            <$> isProjectAdmin project_handle user_id
            <*> isProjectAdmin "snowdrift" user_id

    when (not affiliated) $ permissionDenied "you do not have permission to edit page permissions"

    ((result, _), _) <- runFormPost $ editWikiPermissionsForm (wikiPagePermissionLevel page)

    case result of
        FormSuccess level -> do
            runDB $ update $ \ p -> do
                where_ $ p ^. WikiPageId ==. val page_id
                set p [ WikiPagePermissionLevel =. val level ]

            addAlert "success" "permissions updated"

            redirect $ WikiR project_handle target

        FormMissing -> error "Form missing."
        FormFailure msgs -> error $ "Error submitting form: " ++ T.unpack (T.concat msgs)


getOldEditWikiR :: Text -> Text -> Handler Html
getOldEditWikiR project_handle target = redirect $ EditWikiR project_handle target

getEditWikiR :: Text -> Text -> Handler Html
getEditWikiR project_handle target = do
    Entity user_id user <- requireAuth
    (Entity page_id page, Entity _ last_edit) <- runDB $ do
        Entity project_id _ <- getBy404 $ UniqueProjectHandle project_handle
        page_entity <- getBy404 $ UniqueWikiTarget project_id target
        last_edit_entity <- getBy404 $ UniqueWikiLastEdit $ entityKey page_entity
        return (page_entity, last_edit_entity)

    let can_edit = isJust $ userEstablishedTs user

    when (not can_edit) $ permissionDenied "you do not have permission to edit this page"

    (wiki_form, _) <- generateFormPost $ editWikiForm (wikiLastEditEdit last_edit) (wikiPageContent page) Nothing

    defaultLayout $(widgetFile "edit_wiki")


getOldNewWikiR :: Text -> Text -> Handler Html
getOldNewWikiR project_handle target = redirect $ NewWikiR project_handle target

getNewWikiR :: Text -> Text -> Handler Html
getNewWikiR project_handle target = do
    Entity user_id user <- requireAuth

    affiliated <- runDB $ (||)
            <$> isProjectAffiliated project_handle user_id
            <*> isProjectAdmin "snowdrift" user_id

    when (not affiliated) $ permissionDenied "you do not have permission to edit this page"

    (wiki_form, _) <- generateFormPost $ newWikiForm Nothing

    defaultLayout $(widgetFile "new_wiki")


postOldNewWikiR :: Text -> Text -> Handler Html
postOldNewWikiR = postNewWikiR

postNewWikiR :: Text -> Text -> Handler Html
postNewWikiR project_handle target = do
    Entity user_id _ <- requireAuth

    affiliated <- runDB $ (||)
            <$> isProjectAffiliated project_handle user_id
            <*> isProjectAdmin "snowdrift" user_id

    when (not affiliated) $ permissionDenied "you do not have permission to edit this page"

    now <- liftIO getCurrentTime

    Entity project_id _ <- runDB $ getBy404 $ UniqueProjectHandle project_handle

    ((result, _), _) <- runFormPost $ newWikiForm Nothing

    case result of
        FormSuccess content -> do
            mode <- lookupPostParam "mode"
            let action :: Text = "create"
            case mode of
                Just "preview" -> do
                        (form, _) <- generateFormPost $ newWikiForm (Just content)
                        defaultLayout $ renderPreview form action $ renderWiki project_handle target False False page
                            where page = WikiPage target project_id content Normal


                Just x | x == action -> do
                    _ <- runDB $ do
                        page_id <- insert $ WikiPage target project_id content Normal
                        edit_id <- insert $ WikiEdit now user_id page_id content $ Just "Page created."
                        insert $ WikiLastEdit page_id edit_id

                    addAlert "success" "Created."
                    redirect $ WikiR project_handle target

                _ -> error "unrecognized mode"

        FormMissing -> error "Form missing."
        FormFailure msgs -> error $ "Error submitting form: " ++ T.unpack (T.concat msgs)


getOldWikiHistoryR :: Text -> Text -> Handler Html
getOldWikiHistoryR project_handle target = redirect $ WikiHistoryR project_handle target

getWikiHistoryR :: Text -> Text -> Handler Html
getWikiHistoryR project_handle target = do
    _ <- requireAuthId
    (edits, users) <- runDB $ do
        Entity project_id _ <- getBy404 $ UniqueProjectHandle project_handle
        Entity page_id _ <- getBy404 $ UniqueWikiTarget project_id target
        edits <- select $ from $ \ edit -> do
            where_ ( edit ^. WikiEditPage ==. val page_id )
            orderBy [ desc (edit ^. WikiEditId) ]
            return edit

        let user_id_list = S.toList $ S.fromList $ map (wikiEditUser . entityVal) edits

        users <- fmap (M.fromList . map (entityKey &&& id)) $ select $ from $ \ user -> do
            where_ ( user ^. UserId `in_` valList user_id_list )
            return user

        return (edits, users)

    let editsIndexed = zip ([0..] :: [Int]) edits
    defaultLayout $(widgetFile "wiki_history")


getOldWikiDiffProxyR :: Text -> Text -> Handler Html
getOldWikiDiffProxyR project_handle target = redirect $ WikiDiffProxyR project_handle target

-- | A proxy handler that redirects "ugly" to "pretty" diff URLs,
-- e.g. /w/diff?from=a&to=b to /w/diff/a/b
getWikiDiffProxyR :: Text -> Text -> Handler Html
getWikiDiffProxyR project_handle target = do
    _ <- requireAuthId

    (start_edit_id_t, end_edit_id_t) <- runInputGet $ (,)
                                        <$> ireq textField "start"
                                        <*> ireq textField "end"
    let pairMay = do
        s <- fromPathPiece start_edit_id_t
        e <- fromPathPiece end_edit_id_t
        return (s, e)
    maybe
        (invalidArgs ["revision IDs"])
        (\(s, e) -> redirect $ WikiDiffR project_handle target s e)
        pairMay

getOldWikiDiffR :: Text -> Text -> WikiEditId -> WikiEditId -> Handler Html
getOldWikiDiffR project_handle target start_edit_id end_edit_id = redirect $ WikiDiffR project_handle target start_edit_id end_edit_id

getWikiDiffR :: Text -> Text -> WikiEditId -> WikiEditId -> Handler Html
getWikiDiffR project_handle target start_edit_id end_edit_id = do
    _ <- requireAuthId

    (start_edit, end_edit) <- runDB $ do
        Entity project_id _ <- getBy404 $ UniqueProjectHandle project_handle
        Entity page_id _ <- getBy404 $ UniqueWikiTarget project_id target
        start_edit <- get404 start_edit_id
        end_edit <- get404 end_edit_id

        when (page_id /= wikiEditPage start_edit) $ error "selected 'start' edit is not an edit of selected page"
        when (page_id /= wikiEditPage end_edit) $ error "selected 'end' edit is not an edit of selected page"

        return (start_edit, end_edit)

    let diffEdits = getDiff `on` ((\ (Markdown text) -> T.lines text) . wikiEditContent)
        renderDiff = mconcat . map (\ a -> (case a of Both x _ -> toHtml x; First x -> del (toHtml x); Second x -> ins (toHtml x)) >> br)

    defaultLayout $(widgetFile "wiki_diff")


getOldWikiEditR :: Text -> Text -> WikiEditId -> Handler Html
getOldWikiEditR project_handle target edit_id = redirect $ WikiEditR project_handle target edit_id

getWikiEditR :: Text -> Text -> WikiEditId -> Handler Html
getWikiEditR project_handle target edit_id = do
    _ <- requireAuthId

    edit <- runDB $ do
        Entity project_id _ <- getBy404 $ UniqueProjectHandle project_handle
        Entity page_id _ <- getBy404 $ UniqueWikiTarget project_id target
        edit <- get404 edit_id

        when (page_id /= wikiEditPage edit) $ error "selected edit is not an edit of selected page"

        return edit

    defaultLayout $(widgetFile "wiki_edit")


getOldWikiNewEditsR :: Text -> Handler Html
getOldWikiNewEditsR project_handle = redirect $ WikiNewEditsR project_handle

getWikiNewEditsR :: Text -> Handler Html
getWikiNewEditsR project_handle = do
    Entity viewer_id viewer <- requireAuth

    maybe_from <- fmap (Key . PersistInt64 . read . T.unpack) <$> lookupGetParam "from"

    now <- liftIO getCurrentTime

    Entity project_id project <- runDB $ getBy404 $ UniqueProjectHandle project_handle

    (edits, pages, users) :: ([Entity WikiEdit], M.Map WikiPageId (Entity WikiPage), M.Map UserId (Entity User)) <- runDB $ do
        pages <- fmap (M.fromList . map (entityKey &&& id)) $ select $ from $ \ page -> do
            where_ $ page ^. WikiPageProject ==. val project_id
            return page

        edits <- select $ from $ \ edit -> do
            where_ $ case maybe_from of
                Nothing -> ( edit ^. WikiEditPage `in_` valList (M.keys pages) )
                Just from_edit -> ( edit ^. WikiEditPage `in_` valList (M.keys pages) &&. edit ^. WikiEditId <=. val from_edit )
            orderBy [ desc (edit ^. WikiEditId) ]
            limit 50
            return edit

        let user_ids = S.toList $ S.fromList $ map (wikiEditUser . entityVal) edits
        users <- fmap (M.fromList . map (entityKey &&& id)) $ selectList [ UserId <-. user_ids ] []
        return (edits, pages, users)

    let PersistInt64 to = unKey $ minimum (map entityKey edits)
        renderEdit (Entity edit_id edit) =
            let editor = users M.! wikiEditUser edit
                page = pages M.! wikiEditPage edit
             in [whamlet|
                    <tr>
                        <td>
                            <a href="@{WikiEditR project_handle (wikiPageTarget (entityVal page)) edit_id}">
                                #{wikiPageTarget (entityVal page)}

                        <td>
                            ^{renderTime (wikiEditTs edit)}

                        <td>
                            <a href="@{UserR (entityKey editor)}">
                                #{userPrintName editor}
                        $maybe comment <- wikiEditComment edit
                            <td>
                                #{comment}
                |]

    runDB $ update $ \ user -> do
        set user [ UserReadEdits =. val now ]
        where_ ( user ^. UserId ==. val viewer_id )

    defaultLayout $(widgetFile "wiki_new_edits")


editWikiForm :: WikiEditId -> Markdown -> Maybe Text -> Form (WikiEditId, Markdown, Maybe Text)
editWikiForm last_edit_id content comment = renderBootstrap3 $ (,,)
        <$> areq' hiddenField "" (Just last_edit_id)
        <*> areq' snowdriftMarkdownField "Page Content" (Just content)
        <*> aopt' textField "Comment" (Just comment)


newWikiForm :: Maybe Markdown -> Form Markdown
newWikiForm content = renderBootstrap3 $ areq' snowdriftMarkdownField "Page Content" content

<|MERGE_RESOLUTION|>--- conflicted
+++ resolved
@@ -33,7 +33,6 @@
 
     let can_edit = isJust $ userEstablishedTs =<< entityVal <$> maybe_user
 
-<<<<<<< HEAD
     defaultLayout $ renderWiki' project project_handle target can_edit True page
 
 renderWiki :: Text -> Text -> Bool -> Bool -> WikiPage -> Widget
@@ -43,9 +42,6 @@
 renderWiki' project project_handle target can_edit can_view_meta page = do
     setTitle . toHtml $ projectName project `mappend` " Wiki - " `mappend` wikiPageTarget page `mappend` " | Snowdrift.coop"
     renderWiki project_handle target can_edit can_view_meta page
-=======
-    defaultLayout $ renderWiki project_handle target can_edit True page
->>>>>>> e6b417b1
 
 
 getOldWikiPagesR :: Text -> Handler Html
