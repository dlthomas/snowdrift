{-# LANGUAGE TupleSections #-}

module Handler.Wiki where

import Import

import Widgets.Sidebar
import Widgets.Markdown
import Widgets.Time
import Widgets.Tag

import Model.Permission
import Model.User
import Model.AnnotatedTag

import Yesod.Markdown
import Model.Markdown

import qualified Data.Text as T

import qualified Data.Foldable as F

import qualified Data.Set as S
import qualified Data.Map as M

import Data.Tree

import Data.Time

import Data.Algorithm.Diff (getDiff, Diff (..))

import Text.Blaze.Html5 (ins, del, br)

getWikiR :: Text -> Text -> Handler Html
getWikiR project_handle target = do
    maybe_user_id <- maybeAuthId

    let can_view_meta = isJust maybe_user_id

    (page, can_edit) <- runDB $ do
        Entity project_id _ <- getBy404 $ UniqueProjectHandle project_handle
        Entity _ page <- getBy404 $ UniqueWikiTarget project_id target

        -- TODO this should be changed when we add page moderation
        can_edit <- case maybe_user_id of
            Nothing -> return False
            Just user_id -> (||)
                <$> isProjectAdmin project_handle user_id
                <*> isProjectAdmin "snowdrift" user_id

        return (page, can_edit)

    defaultLayout $ renderWiki project_handle target can_edit can_view_meta page


getWikiPagesR :: Text -> Handler Html
getWikiPagesR project_handle = do
    pages <- runDB $ select $ from $ \ (project `InnerJoin` wiki_page) -> do
        on_ $ project ^. ProjectId ==. wiki_page ^. WikiPageProject
        where_ $ project ^. ProjectHandle ==. val project_handle
        orderBy [asc $ wiki_page ^. WikiPageTarget]
        return wiki_page

    defaultLayout $(widgetFile "wiki_pages")


renderWiki :: Text -> Text -> Bool -> Bool -> WikiPage -> Widget
renderWiki project_handle target can_edit can_view_meta page = $(widgetFile "wiki")


postWikiR :: Text -> Text -> Handler Html
postWikiR project_handle target = do
    Entity user_id _ <- requireAuth
    now <- liftIO getCurrentTime

    affiliated <- runDB $ (||)
            <$> isProjectAffiliated project_handle user_id
            <*> isProjectAdmin "snowdrift" user_id

    when (not affiliated) $ permissionDenied "you do not have permission to edit this page"

    (project_id, Entity page_id page, Entity _ last_edit) <- runDB $ do
        Entity project_id _ <- getBy404 $ UniqueProjectHandle project_handle
        page_entity <- getBy404 $ UniqueWikiTarget project_id target
        last_edit_entity <- getBy404 $ UniqueWikiLastEdit $ entityKey page_entity
        return (project_id, page_entity, last_edit_entity)

    ((result, _), _) <- runFormPost $ editWikiForm undefined (wikiPageContent page) Nothing


    case result of
        FormSuccess (last_edit_id, content, comment) -> do
            mode <- lookupPostParam "mode"

            let action :: Text = "update"

            case mode of
                Just "preview" -> do
                    (form, _) <- generateFormPost $ editWikiForm last_edit_id content comment
                    defaultLayout $ renderPreview form action $ renderWiki project_handle target False False $ WikiPage target project_id content Normal

                Just x | x == action -> do
                    runDB $ do
                        update $ \ p -> do
                            set p [WikiPageContent =. val content]
                            where_ $ p ^. WikiPageId ==. val page_id

                        edit_id <- insert $ WikiEdit now user_id page_id content comment
                        -- TODO - I think there might be a race condition here...
                        either_last_edit <- insertBy $ WikiLastEdit page_id edit_id

                        if last_edit_id == wikiLastEditEdit last_edit
                         then lift $ addAlert "success" "Updated."
                         else do
                            [ Value last_editor ] <- select $ from $ \ edit -> do
                                where_ $ edit ^. WikiEditId ==. val (wikiLastEditEdit last_edit)
                                return $ edit ^. WikiEditUser

                            let comment_body = Markdown $ T.unlines
                                    [ "ticket: edit conflict"
                                    , ""
                                    , "[original version](/w/" <> target <> "/history/" <> toPathPiece last_edit_id <> ")"
                                    , ""
                                    , "[my version](/w/" <> target <> "/history/" <> toPathPiece edit_id <> ")"
                                    , ""
                                    , "[their version](/w/" <> target <> "/history/" <> (toPathPiece $ wikiLastEditEdit last_edit) <> ")"
                                    , ""
                                    , "(this ticket was automatically generated)"
                                    ]

                            comment_id <- insert $ Comment now (Just now) (Just user_id) page_id Nothing user_id comment_body 0

                            void $ insert $ Ticket now "edit conflict" comment_id

                            render <- lift getUrlRenderParams
                            let message_text = Markdown $ T.unlines
                                    [ "Edit conflict for wiki page \"" <> target <> "\"."
                                    , "Ticket created: " <> render (DiscussCommentR project_handle target comment_id) []
                                    , "(this message was automatically generated)"
                                    ]

                            void $ insert $ Message (Just project_id) now (Just last_editor) (Just user_id) message_text
                            void $ insert $ Message (Just project_id) now (Just user_id) (Just last_editor) message_text

<<<<<<< HEAD
                            lift $ setMessage $ flip ($) render
                                    [hamlet|
                                        <em .error>
                                            conflicting edits (ticket created, messages sent)
                                    |]
=======
                            lift $ addAlert "danger" "conflicting edits (ticket created, messages sent)"
>>>>>>> 01e93c6f

                        case either_last_edit of
                            Left (Entity to_update _) -> update $ \ l -> do
                                set l [WikiLastEditEdit =. val edit_id]
                                where_ $ l ^. WikiLastEditId ==. val to_update

                            Right _ -> return ()

                    redirect $ WikiR project_handle target

                _ -> error "Error: unrecognized mode"


        FormMissing -> error "Form missing."
        FormFailure msgs -> error $ "Error submitting form: " ++ T.unpack (T.concat msgs)


editWikiPermissionsForm :: PermissionLevel -> Form PermissionLevel
editWikiPermissionsForm level = renderBootstrap3 $ areq' permissionLevelField "Permission Level" (Just level)

getEditWikiPermissionsR :: Text -> Text -> Handler Html
getEditWikiPermissionsR project_handle target = do
    Entity user_id user <- requireAuth
    (Entity page_id page) <- runDB $ do
        Entity project_id _ <- getBy404 $ UniqueProjectHandle project_handle
        getBy404 $ UniqueWikiTarget project_id target

    affiliated <- runDB $ (||)
            <$> isProjectAdmin project_handle user_id
            <*> isProjectAdmin "snowdrift" user_id

    when (not affiliated) $ permissionDenied "you do not have permission to edit page permissions"

    (wiki_form, _) <- generateFormPost $ editWikiPermissionsForm (wikiPagePermissionLevel page)

    defaultLayout $(widgetFile "edit_wiki_perm")

postEditWikiPermissionsR :: Text -> Text -> Handler Html
postEditWikiPermissionsR project_handle target = do
    Entity user_id _ <- requireAuth
    (Entity page_id page) <- runDB $ do
        Entity project_id _ <- getBy404 $ UniqueProjectHandle project_handle
        getBy404 $ UniqueWikiTarget project_id target

    affiliated <- runDB $ (||)
            <$> isProjectAdmin project_handle user_id
            <*> isProjectAdmin "snowdrift" user_id

    when (not affiliated) $ permissionDenied "you do not have permission to edit page permissions"

    ((result, _), _) <- runFormPost $ editWikiPermissionsForm (wikiPagePermissionLevel page)

    case result of
        FormSuccess level -> do
            runDB $ update $ \ p -> do
                where_ $ p ^. WikiPageId ==. val page_id
                set p [ WikiPagePermissionLevel =. val level ]

            addAlert "success" "permissions updated"

            redirect $ WikiR project_handle target

        FormMissing -> error "Form missing."
        FormFailure msgs -> error $ "Error submitting form: " ++ T.unpack (T.concat msgs)


getEditWikiR :: Text -> Text -> Handler Html
getEditWikiR project_handle target = do
    Entity user_id user <- requireAuth
    (Entity page_id page, Entity _ last_edit) <- runDB $ do
        Entity project_id _ <- getBy404 $ UniqueProjectHandle project_handle
        page_entity <- getBy404 $ UniqueWikiTarget project_id target
        last_edit_entity <- getBy404 $ UniqueWikiLastEdit $ entityKey page_entity
        return (page_entity, last_edit_entity)

    affiliated <- runDB $ (||)
            <$> isProjectAffiliated project_handle user_id
            <*> isProjectAdmin "snowdrift" user_id

    when (not affiliated) $ permissionDenied "you do not have permission to edit this page"

    (wiki_form, _) <- generateFormPost $ editWikiForm (wikiLastEditEdit last_edit) (wikiPageContent page) Nothing

    defaultLayout $(widgetFile "edit_wiki")


getNewWikiR :: Text -> Text -> Handler Html
getNewWikiR project_handle target = do
    Entity user_id user <- requireAuth

    affiliated <- runDB $ (||)
            <$> isProjectAffiliated project_handle user_id
            <*> isProjectAdmin "snowdrift" user_id

    when (not affiliated) $ permissionDenied "you do not have permission to edit this page"

    (wiki_form, _) <- generateFormPost $ newWikiForm Nothing

    defaultLayout $(widgetFile "new_wiki")


postNewWikiR :: Text -> Text -> Handler Html
postNewWikiR project_handle target = do
    Entity user_id _ <- requireAuth

    affiliated <- runDB $ (||)
            <$> isProjectAffiliated project_handle user_id
            <*> isProjectAdmin "snowdrift" user_id

    when (not affiliated) $ permissionDenied "you do not have permission to edit this page"

    now <- liftIO getCurrentTime

    Entity project_id _ <- runDB $ getBy404 $ UniqueProjectHandle project_handle

    ((result, _), _) <- runFormPost $ newWikiForm Nothing

    case result of
        FormSuccess content -> do
            mode <- lookupPostParam "mode"
            let action :: Text = "create"
            case mode of
                Just "preview" -> do
                        (form, _) <- generateFormPost $ newWikiForm (Just content)
                        defaultLayout $ renderPreview form action $ renderWiki project_handle target False False page
                            where page = WikiPage target project_id content Normal


                Just x | x == action -> do
                    _ <- runDB $ do
                        page_id <- insert $ WikiPage target project_id content Normal
                        edit_id <- insert $ WikiEdit now user_id page_id content $ Just "Page created."
                        insert $ WikiLastEdit page_id edit_id

                    addAlert "success" "Created."
                    redirect $ WikiR project_handle target

                _ -> error "unrecognized mode"

        FormMissing -> error "Form missing."
        FormFailure msgs -> error $ "Error submitting form: " ++ T.unpack (T.concat msgs)


buildCommentTree :: Entity Comment -> [ Entity Comment ] -> Tree (Entity Comment)
buildCommentTree root rest =
    let treeOfList (node, items) =
            let has_parent p = (== Just (entityKey p)) . commentParent . entityVal
                list = dropWhile (not . has_parent node) items
                (children, rest') = span (has_parent node) list
                items' = map (, rest') children
             in (node, items')

     in unfoldTree treeOfList (root, rest)


getDiscussWikiR :: Text -> Text -> Handler Html
getDiscussWikiR project_handle target = do
    Entity user_id user <- requireAuth
    Entity page_id page  <- runDB $ do
        Entity project_id _ <- getBy404 $ UniqueProjectHandle project_handle
        getBy404 $ UniqueWikiTarget project_id target

    affiliated <- runDB $ (||)
            <$> isProjectAffiliated project_handle user_id
            <*> isProjectAdmin "snowdrift" user_id

    moderator <- runDB $ isProjectModerator project_handle user_id

    (roots, rest, users, retraction_map) <- runDB $ do
        roots <- select $ from $ \ comment -> do
            where_ $ foldl1 (&&.) $ catMaybes
                [ Just $ comment ^. CommentPage ==. val page_id
                , Just $ isNothing $ comment ^. CommentParent
                , if moderator then Nothing else Just $ not_ $ isNothing $ comment ^. CommentModeratedTs
                ]

            orderBy [asc (comment ^. CommentCreatedTs)]
            return comment

        rest <- select $ from $ \ comment -> do
            where_ $ foldl1 (&&.) $ catMaybes
                [ Just $ comment ^. CommentPage ==. val page_id
                , Just $ not_ $ isNothing $ comment ^. CommentParent
                , if moderator then Nothing else Just $ not_ $ isNothing $ comment ^. CommentModeratedTs
                ]

            orderBy [asc (comment ^. CommentParent), asc (comment ^. CommentCreatedTs)]
            return comment

        let get_user_ids = S.fromList . map (commentUser . entityVal) . F.toList
            user_id_list = S.toList $ get_user_ids roots `S.union` get_user_ids rest

        user_entities <- selectList [ UserId <-. user_id_list ] []

        let users = M.fromList $ map (entityKey &&& id) user_entities

        retraction_map <- M.fromList . map ((commentRetractionComment &&& id) . entityVal) <$> selectList [ CommentRetractionComment <-. map entityKey (roots ++ rest) ] []
        return (roots, rest, users, retraction_map)

<<<<<<< HEAD
    tags <- runDB $ select $ from $ return

    let tag_map = M.fromList $ entityPairs tags
        comments = forM_ roots $ \ root ->
            renderComment user_id project_handle target users 10 0 [] retraction_map True tag_map $ buildCommentTree root rest
=======
    let comments = forM_ roots $ \ root ->
            renderComment user_id project_handle target users 10 0 [] retraction_map True (buildCommentTree root rest) Nothing
>>>>>>> 01e93c6f

    (comment_form, _) <- generateFormPost $ commentForm Nothing Nothing
    
    let has_comments = length roots /= 0

    defaultLayout $(widgetFile "wiki_discuss")


getDiscussCommentR :: Text -> Text -> CommentId -> Handler Html
getDiscussCommentR project_handle target comment_id = do
    Entity viewer_id _ <- requireAuth
    Entity page_id _  <- runDB $ do
        Entity project_id _ <- getBy404 $ UniqueProjectHandle project_handle
        getBy404 $ UniqueWikiTarget project_id target

    (root, rest, users, earlier_retractions, retraction_map) <- runDB $ do
        root <- get404 comment_id

        when (commentPage root /= page_id) $ error "Selected comment does not match selected page"

        subtree <- select $ from $ \ comment -> do
            where_ ( comment ^. CommentAncestorAncestor ==. val comment_id )
            return comment

        rest <- select $ from $ \ comment -> do
            where_ ( comment ^. CommentPage ==. val page_id
                    &&. comment ^. CommentId >. val comment_id
                    &&. comment ^. CommentId `in_` valList (map (commentAncestorComment . entityVal) subtree))
            orderBy [asc (comment ^. CommentParent), asc (comment ^. CommentCreatedTs)]
            return comment

        let get_user_ids = S.fromList . map (commentUser . entityVal) . F.toList
            user_id_list = S.toList $ S.insert (commentUser root) $ get_user_ids rest

        user_entities <- select $ from $ \ user -> do
            where_ ( user ^. UserId `in_` valList user_id_list )
            return user

        let users = M.fromList $ map (entityKey &&& id) user_entities

        earlier_retractions <- fmap (map entityVal) $ select $ from $ \ (comment_ancestor `InnerJoin` retraction) -> do
            on_ (comment_ancestor ^. CommentAncestorAncestor ==. retraction ^. CommentRetractionComment)
            where_ ( comment_ancestor ^. CommentAncestorComment ==. val comment_id )
            return retraction

        retraction_map <- fmap (M.fromList . map ((commentRetractionComment &&& id) . entityVal)) $ select $ from $ \ retraction -> do
            where_ ( retraction ^. CommentRetractionComment `in_` valList (comment_id : map entityKey rest) )
            return retraction

        return (root, rest, users, earlier_retractions, retraction_map)

    (comment_form, _) <- generateFormPost $ commentForm (Just comment_id) Nothing

    tags <- runDB $ select $ from $ return

    let tag_map = M.fromList $ entityPairs tags

    defaultLayout $ renderDiscussComment viewer_id project_handle target True comment_form (Entity comment_id root) rest users earlier_retractions retraction_map True tag_map


renderDiscussComment :: UserId -> Text -> Text -> Bool -> Widget
    -> Entity Comment -> [Entity Comment]
    -> M.Map UserId (Entity User)
    -> [CommentRetraction]
    -> M.Map CommentId CommentRetraction
    -> Bool -> M.Map TagId Tag -> Widget

<<<<<<< HEAD
renderDiscussComment viewer_id project_handle target show_reply comment_form root rest users earlier_retractions retraction_map show_actions tag_map = do
    let Node parent children = buildCommentTree root rest
        comment = renderComment viewer_id project_handle target users 1 0 earlier_retractions retraction_map show_actions tag_map $ Node parent []
        child_comments = mapM_ (renderComment viewer_id project_handle target users 10 0 [] retraction_map show_actions tag_map) children
=======
renderDiscussComment viewer_id project_handle target show_reply comment_form root rest users earlier_retractions retraction_map show_actions = do
    let tree = buildCommentTree root rest
    let mcomment_form =
            if show_reply
                then Just comment_form
                else Nothing
    let comment = renderComment viewer_id project_handle target users 1 0 earlier_retractions retraction_map show_actions tree mcomment_form
>>>>>>> 01e93c6f

    $(widgetFile "comment")



postDiscussWikiR :: Text -> Text -> Handler Html
postDiscussWikiR project_handle target = do
    Entity user_id user <- requireAuth
    Entity page_id _ <- runDB $ do
        Entity project_id _ <- getBy404 $ UniqueProjectHandle project_handle
        getBy404 $ UniqueWikiTarget project_id target

    let established = isJust $ userEstablishedTs user

    now <- liftIO getCurrentTime

    ((result, _), _) <- runFormPost $ commentForm Nothing Nothing

    case result of
        FormSuccess (maybe_parent_id, text) -> do
            depth <- case maybe_parent_id of
                Just parent_id -> do
                    Just parent <- runDB $ get parent_id
                    return $ (+1) $ commentDepth parent
                _ -> return 0

            mode <- lookupPostParam "mode"

            let action :: Text = "post"

            case mode of
                Just "preview" -> do
                    earlier_retractions <- runDB $
                        case maybe_parent_id of
                            Just parent_id -> do
                                ancestors <- fmap ((parent_id :) . map (commentAncestorAncestor . entityVal)) $ select $ from $ \ ancestor -> do
                                    where_ ( ancestor ^. CommentAncestorComment ==. val parent_id )
                                    return ancestor

                                fmap (map entityVal) $ select $ from $ \ retraction -> do
                                    where_ ( retraction ^. CommentRetractionComment `in_` valList ancestors )
                                    return retraction

                            Nothing -> return []

                    tags <- runDB $ select $ from $ return

                    let tag_map = M.fromList $ entityPairs tags

                    (form, _) <- generateFormPost $ commentForm maybe_parent_id (Just text)

                    let comment = Entity (Key $ PersistInt64 0) $ Comment now Nothing Nothing page_id maybe_parent_id user_id text depth
                        user_map = M.singleton user_id $ Entity user_id user
                        rendered_comment = renderDiscussComment user_id project_handle target False (return ()) comment [] user_map earlier_retractions M.empty False tag_map

                    defaultLayout $ renderPreview form action rendered_comment


                Just x | x == action -> do
                    runDB $ do
                        comment_id <- insert $ Comment now
                            (if established then Just now else Nothing)
                            (if established then Just user_id else Nothing)
                            page_id maybe_parent_id user_id text depth

                        let content = T.lines $ (\ (Markdown str) -> str) text
                            tickets = map T.strip $ mapMaybe (T.stripPrefix "ticket:") content
                            tags = map T.strip $ mconcat $ map (T.splitOn ",") $ mapMaybe (T.stripPrefix "tags:") content

                        forM_ tickets $ \ ticket -> insert $ Ticket now ticket comment_id
                        forM_ tags $ \ tag -> do
                            tag_id <- fmap (either entityKey id) $ insertBy $ Tag tag
                            insert $ CommentTag comment_id tag_id user_id 1

                        let getParentAncestors parent_id = do
                                comment_ancestor_entities <- select $ from $ \ comment_ancestor -> do
                                    where_ ( comment_ancestor ^. CommentAncestorComment ==. val parent_id )
                                    return comment_ancestor

                                let ancestors = map (commentAncestorAncestor . entityVal) comment_ancestor_entities
                                return $ parent_id : ancestors

                        ancestors <- maybe (return []) getParentAncestors maybe_parent_id

                        forM_ ancestors $ \ ancestor_id -> insert $ CommentAncestor comment_id ancestor_id

                    addAlert "success" (if established then "comment posted" else "comment submitted for moderation")
                    redirect $ DiscussWikiR project_handle target

                _ -> error "unrecognized mode"

        FormMissing -> error "Form missing."
        FormFailure msgs -> error $ "Error submitting form: " ++ T.unpack (T.intercalate "\n" msgs)

<<<<<<< HEAD
=======
getNewDiscussWikiR :: Text -> Text -> Handler Html
getNewDiscussWikiR project_handle target = do
    Entity user_id user <- requireAuth
    Entity page_id page  <- runDB $ do
        Entity project_id _ <- getBy404 $ UniqueProjectHandle project_handle
        getBy404 $ UniqueWikiTarget project_id target

    affiliated <- runDB $ (||)
            <$> isProjectAffiliated project_handle user_id
            <*> isProjectAdmin "snowdrift" user_id

    (comment_form, _) <- generateFormPost $ commentForm Nothing Nothing
    
    defaultLayout $(widgetFile "wiki_discuss_new")

postNewDiscussWikiR :: Text -> Text -> Handler Html
postNewDiscussWikiR = postDiscussWikiR

>>>>>>> 01e93c6f
getWikiNewCommentsR :: Text -> Handler Html
getWikiNewCommentsR project_handle = do
    Entity viewer_id viewer <- requireAuth

    maybe_from <- fmap (Key . PersistInt64 . read . T.unpack) <$> lookupGetParam "from"

    now <- liftIO getCurrentTime

    Entity project_id project <- runDB $ getBy404 $ UniqueProjectHandle project_handle

    tags <- runDB $ select $ from $ return

    let tag_map = M.fromList $ entityPairs tags

    (comments, pages, users, retraction_map) <- runDB $ do
        unfiltered_pages <- select $ from $ \ page -> do
            where_ $ page ^. WikiPageProject ==. val project_id
            return page

        let pages = M.fromList $ map (entityKey &&& id) $ {- TODO filter ((userRole viewer >=) . wikiPageCanViewMeta . entityVal) -} unfiltered_pages

        comments <- select $ from $ \ comment -> do
            where_ $ case maybe_from of
                Nothing -> ( comment ^. CommentPage `in_` valList (M.keys pages) )
                Just from_comment -> ( comment ^. CommentPage `in_` valList (M.keys pages)
                                &&. comment ^. CommentId <=. val from_comment )
            orderBy [ desc (comment ^. CommentId) ]
            limit 50
            return comment

        let user_ids = S.toList $ S.fromList $ map (commentUser . entityVal) comments
        users <- fmap (M.fromList . map (entityKey &&& id)) $ select $ from $ \ user -> do
            where_ ( user ^. UserId `in_` valList user_ids )
            return user

        retraction_map <- do
            retractions <- select $ from $ \ comment_retraction -> do
                where_ ( comment_retraction ^. CommentRetractionComment `in_` valList (map entityKey comments) )
                return comment_retraction

            return . M.fromList . map ((commentRetractionComment &&& id) . entityVal) $ retractions

        return (comments, pages, users, retraction_map)

    let PersistInt64 to = unKey $ minimum (map entityKey comments)
        rendered_comments =
            if null comments
             then [whamlet|no new comments|]
             else forM_ comments $ \ (Entity comment_id comment) -> do
                earlier_retractions <- handlerToWidget $ runDB $ do
                    ancestors <- select $ from $ \ comment_ancestor -> do
                        where_ ( comment_ancestor ^. CommentAncestorComment ==. val comment_id )
                        return comment_ancestor

                    fmap (map entityVal) $ select $ from $ \ comment_retraction -> do
                        where_ ( comment_retraction ^. CommentRetractionComment `in_` valList (map (commentAncestorAncestor . entityVal) ancestors))
                        orderBy [ asc (comment_retraction ^. CommentRetractionComment) ]
                        return comment_retraction

                let target = wikiPageTarget $ entityVal $ pages M.! commentPage comment
<<<<<<< HEAD
                    rendered_comment = renderComment viewer_id project_handle target users 1 0 earlier_retractions retraction_map True tag_map $ Node (Entity comment_id comment) []
=======
                    rendered_comment = renderComment viewer_id project_handle target users 1 0 earlier_retractions retraction_map True (Node (Entity comment_id comment) []) Nothing
>>>>>>> 01e93c6f

                [whamlet|$newline never
                    <div .row>
                        <div .col-md-9>
                            On #
                            <a href="@{WikiR project_handle target}">
                                #{target}
                            :
                            ^{rendered_comment}
                |]

    runDB $ update $ \ user -> do
        set user [ UserReadComments =. val now ]
        where_ ( user ^. UserId ==. val viewer_id )

    defaultLayout $(widgetFile "wiki_new_comments")


getWikiHistoryR :: Text -> Text -> Handler Html
getWikiHistoryR project_handle target = do
    _ <- requireAuthId
    (edits, users) <- runDB $ do
        Entity project_id _ <- getBy404 $ UniqueProjectHandle project_handle
        Entity page_id _ <- getBy404 $ UniqueWikiTarget project_id target
        edits <- select $ from $ \ edit -> do
            where_ ( edit ^. WikiEditPage ==. val page_id )
            orderBy [ desc (edit ^. WikiEditId) ]
            return edit

        let user_id_list = S.toList $ S.fromList $ map (wikiEditUser . entityVal) edits

        users <- fmap (M.fromList . map (entityKey &&& id)) $ select $ from $ \ user -> do
            where_ ( user ^. UserId `in_` valList user_id_list )
            return user

        return (edits, users)

    let editsIndexed = zip ([0..] :: [Int]) edits
    defaultLayout $(widgetFile "wiki_history")

-- | A proxy handler that redirects "ugly" to "pretty" diff URLs,
-- e.g. /w/diff?from=a&to=b to /w/diff/a/b
getWikiDiffProxyR :: Text -> Text -> Handler Html
getWikiDiffProxyR project_handle target = do
    _ <- requireAuthId

    (start_edit_id_t, end_edit_id_t) <- runInputGet $ (,)
                                        <$> ireq textField "start"
                                        <*> ireq textField "end"
    let pairMay = do
        s <- fromPathPiece start_edit_id_t
        e <- fromPathPiece end_edit_id_t
        return (s, e)
    maybe
        (invalidArgs ["revision IDs"])
        (\(s, e) -> redirect $ WikiDiffR project_handle target s e)
        pairMay

getWikiDiffR :: Text -> Text -> WikiEditId -> WikiEditId -> Handler Html
getWikiDiffR project_handle target start_edit_id end_edit_id = do
    _ <- requireAuthId

    (start_edit, end_edit) <- runDB $ do
        Entity project_id _ <- getBy404 $ UniqueProjectHandle project_handle
        Entity page_id _ <- getBy404 $ UniqueWikiTarget project_id target
        start_edit <- get404 start_edit_id
        end_edit <- get404 end_edit_id

        when (page_id /= wikiEditPage start_edit) $ error "selected 'start' edit is not an edit of selected page"
        when (page_id /= wikiEditPage end_edit) $ error "selected 'end' edit is not an edit of selected page"

        return (start_edit, end_edit)

    let diffEdits = getDiff `on` ((\ (Markdown text) -> T.lines text) . wikiEditContent)
        renderDiff = mconcat . map (\ a -> (case a of Both x _ -> toHtml x; First x -> del (toHtml x); Second x -> ins (toHtml x)) >> br)

    defaultLayout $(widgetFile "wiki_diff")

getWikiEditR :: Text -> Text -> WikiEditId -> Handler Html
getWikiEditR project_handle target edit_id = do
    _ <- requireAuthId

    edit <- runDB $ do
        Entity project_id _ <- getBy404 $ UniqueProjectHandle project_handle
        Entity page_id _ <- getBy404 $ UniqueWikiTarget project_id target
        edit <- get404 edit_id

        when (page_id /= wikiEditPage edit) $ error "selected edit is not an edit of selected page"

        return edit

    defaultLayout $(widgetFile "wiki_edit")

getWikiNewEditsR :: Text -> Handler Html
getWikiNewEditsR project_handle = do
    Entity viewer_id viewer <- requireAuth

    maybe_from <- fmap (Key . PersistInt64 . read . T.unpack) <$> lookupGetParam "from"

    now <- liftIO getCurrentTime

    Entity project_id project <- runDB $ getBy404 $ UniqueProjectHandle project_handle

    (edits, pages, users) :: ([Entity WikiEdit], M.Map WikiPageId (Entity WikiPage), M.Map UserId (Entity User)) <- runDB $ do
        pages <- fmap (M.fromList . map (entityKey &&& id)) $ select $ from $ \ page -> do
            where_ $ page ^. WikiPageProject ==. val project_id
            return page

        edits <- select $ from $ \ edit -> do
            where_ $ case maybe_from of
                Nothing -> ( edit ^. WikiEditPage `in_` valList (M.keys pages) )
                Just from_edit -> ( edit ^. WikiEditPage `in_` valList (M.keys pages) &&. edit ^. WikiEditId <=. val from_edit )
            orderBy [ desc (edit ^. WikiEditId) ]
            limit 50
            return edit

        let user_ids = S.toList $ S.fromList $ map (wikiEditUser . entityVal) edits
        users <- fmap (M.fromList . map (entityKey &&& id)) $ selectList [ UserId <-. user_ids ] []
        return (edits, pages, users)

    let PersistInt64 to = unKey $ minimum (map entityKey edits)
        renderEdit (Entity edit_id edit) =
            let editor = users M.! wikiEditUser edit
                page = pages M.! wikiEditPage edit
             in [whamlet|
                    <tr>
                        <td>
                            <a href="@{WikiEditR project_handle (wikiPageTarget (entityVal page)) edit_id}">
                                #{wikiPageTarget (entityVal page)}

                        <td>
                            ^{renderTime (wikiEditTs edit)}

                        <td>
                            <a href="@{UserR (entityKey editor)}">
                                #{userPrintName editor}
                        $maybe comment <- wikiEditComment edit
                            <td>
                                #{comment}
                |]

    runDB $ update $ \ user -> do
        set user [ UserReadEdits =. val now ]
        where_ ( user ^. UserId ==. val viewer_id )

    defaultLayout $(widgetFile "wiki_new_edits")


getRetractCommentR :: Text -> Text -> CommentId -> Handler Html
getRetractCommentR project_handle target comment_id = do
    Entity user_id user <- requireAuth
    comment <- runDB $ get404 comment_id
    when (commentUser comment /= user_id) $ permissionDenied "You can only retract your own comments."

    earlier_retractions <- runDB $
        case commentParent comment of
            Just parent_id -> do
                ancestors <- do
                    comment_ancestor_entities <- select $ from $ \ comment_ancestor -> do
                        where_ ( comment_ancestor ^. CommentAncestorComment ==. val parent_id )
                        return comment_ancestor

                    return . (parent_id :) . map (commentAncestorAncestor . entityVal) $ comment_ancestor_entities

                fmap (map entityVal) $ select $ from $ \ comment_retraction -> do
                    where_ ( comment_retraction ^. CommentRetractionComment `in_` valList ancestors )
                    return comment_retraction

            Nothing -> return []

    tags <- runDB $ select $ from $ \ (comment_tag `InnerJoin` tag) -> do
        on_ $ comment_tag ^. CommentTagTag ==. tag ^. TagId
        where_ $ comment_tag ^. CommentTagComment ==. val comment_id
        return tag

    let tag_map = M.fromList $ entityPairs tags

    (retract_form, _) <- generateFormPost $ retractForm Nothing

    let rendered_comment = renderDiscussComment user_id project_handle target False (return ()) (Entity comment_id comment) [] (M.singleton user_id $ Entity user_id user) earlier_retractions M.empty False tag_map

    defaultLayout $ [whamlet|
        ^{rendered_comment}
        <form method="POST">
            ^{retract_form}
            <input type="submit" name="mode" value="preview retraction">
    |]

postRetractCommentR :: Text -> Text -> CommentId -> Handler Html
postRetractCommentR project_handle target comment_id = do
    Entity user_id user <- requireAuth
    comment <- runDB $ get404 comment_id
    when (commentUser comment /= user_id) $ permissionDenied "You can only retract your own comments."

    ((result, _), _) <- runFormPost $ retractForm Nothing

    case result of
        FormSuccess reason -> do
            earlier_retractions <- runDB $
                case commentParent comment of
                    Just parent_id -> do
                        ancestors <- do
                            comment_ancestor_entities <- select $ from $ \ comment_ancestor -> do
                                where_ ( comment_ancestor ^. CommentAncestorComment ==. val parent_id )
                                return comment_ancestor

                            return . (parent_id :) . map (commentAncestorAncestor . entityVal) $ comment_ancestor_entities
                        map entityVal <$> selectList [ CommentRetractionComment <-. ancestors ] []

                    Nothing -> return []

            let action :: Text = "retract"
            mode <- lookupPostParam "mode"
            case mode of
                Just "preview retraction" -> do
                    (form, _) <- generateFormPost $ retractForm (Just reason)

                    tags <- runDB $ select $ from $ \ (comment_tag `InnerJoin` tag) -> do
                        on_ $ comment_tag ^. CommentTagTag ==. tag ^. TagId
                        where_ $ comment_tag ^. CommentTagComment ==. val comment_id
                        return tag

                    let tag_map = M.fromList $ entityPairs tags
                        soon = UTCTime (ModifiedJulianDay 0) 0
                        retraction = CommentRetraction soon reason comment_id
                        comment_entity = Entity comment_id comment
                        users = M.singleton user_id $ Entity user_id user
                        retractions = M.singleton comment_id retraction


                    defaultLayout $ renderPreview form action $ renderDiscussComment user_id project_handle target False (return ()) comment_entity [] users earlier_retractions retractions False tag_map


                Just a | a == action -> do
                    now <- liftIO getCurrentTime
                    _ <- runDB $ insert $ CommentRetraction now reason comment_id

                    redirect $ DiscussCommentR project_handle target comment_id

                _ -> error "Error: unrecognized mode."
        _ -> error "Error when submitting form."



getApproveCommentR :: Text -> Text -> CommentId -> Handler Html
getApproveCommentR project_handle target comment_id = do
    user_id <- requireAuthId

    comment <- runDB $ get404 comment_id
    Entity project_id _ <- runDB $ getBy404 $ UniqueProjectHandle project_handle
    Entity page_id page <- runDB $ getBy404 $ UniqueWikiTarget project_id target

    when (commentPage comment /= page_id) $ error "comment does not match page"
    when (wikiPageProject page /= project_id) $ error "comment does not match project"

    moderator <- runDB $ (||)
        <$> isProjectModerator project_handle user_id
        <*> isProjectAdmin project_handle user_id

    when (not moderator) $ error "you must be a moderator to approve posts"

    defaultLayout [whamlet|
        <form method="POST">
            <input type=submit value="approve post">
    |]


postApproveCommentR :: Text -> Text -> CommentId -> Handler Html
postApproveCommentR project_handle target comment_id = do
    user_id <- requireAuthId

    now <- liftIO getCurrentTime

    comment <- runDB $ get404 comment_id
    Entity project_id _ <- runDB $ getBy404 $ UniqueProjectHandle project_handle
    Entity page_id page <- runDB $ getBy404 $ UniqueWikiTarget project_id target

    when (commentPage comment /= page_id) $ error "comment does not match page"
    when (wikiPageProject page /= project_id) $ error "comment does not match project"

    moderator <- runDB $ (||)
        <$> isProjectModerator project_handle user_id
        <*> isProjectAdmin project_handle user_id

    when (not moderator) $ error "you must be a moderator to approve posts"

    runDB $ update $ \ c -> do
        set c
            [ CommentModeratedTs =. val (Just now)
            , CommentModeratedBy =. val (Just user_id)
            ]

        where_ $ c ^. CommentId ==. val comment_id

    addAlert "success" "comment approved"

    redirect $ DiscussCommentR project_handle target comment_id


retractForm :: Maybe Markdown -> Form Markdown
retractForm reason = renderBootstrap3 $ areq' snowdriftMarkdownField "Retraction reason:" reason


renderComment :: UserId -> Text -> Text -> M.Map UserId (Entity User) -> Int -> Int
<<<<<<< HEAD
    -> [CommentRetraction] -> M.Map CommentId CommentRetraction -> Bool -> Map TagId Tag -> Tree (Entity Comment) -> Widget

renderComment viewer_id project_handle target users max_depth depth earlier_retractions retraction_map show_actions tag_map tree = do
=======
    -> [CommentRetraction] -> M.Map CommentId CommentRetraction -> Bool -> Tree (Entity Comment) -> Maybe Widget -> Widget

renderComment viewer_id project_handle target users max_depth depth earlier_retractions retraction_map show_actions tree mcomment_form = do
>>>>>>> 01e93c6f
    maybe_route <- handlerToWidget getCurrentRoute
    (comment_form, _) <- handlerToWidget $ generateFormPost $ commentForm Nothing Nothing

    let Entity comment_id comment = rootLabel tree
        children = subForest tree

        Entity user_id user = users M.! commentUser comment
        author_name = userPrintName (Entity user_id user)
        comment_time = renderTime (commentCreatedTs comment)
        unapproved = not $ isJust $ commentModeratedTs comment

        top_level = (commentDepth comment == 0)
        even_depth = not top_level && commentDepth comment `mod` 2 == 1
        odd_depth = not top_level && not even_depth

        maybe_retraction = M.lookup comment_id retraction_map
        empty_list = []

    tags <- handlerToWidget $ do
        comment_tags <- runDB $ select $ from $ \ comment_tag -> do
            where_ $ comment_tag ^. CommentTagComment ==. val comment_id
            return comment_tag

        annotateCommentTags tag_map project_handle target comment_id $ map entityVal comment_tags

    $(widgetFile "comment_body")

countReplies :: [Tree a] -> Int
countReplies = sum . map (F.sum . fmap (const 1))


editWikiForm :: WikiEditId -> Markdown -> Maybe Text -> Form (WikiEditId, Markdown, Maybe Text)
editWikiForm last_edit_id content comment = renderBootstrap3 $ (,,)
        <$> areq hiddenField "" (Just last_edit_id)
        <*> areq' snowdriftMarkdownField "Page Content" (Just content)
        <*> aopt' textField "Comment" (Just comment)


newWikiForm :: Maybe Markdown -> Form Markdown
newWikiForm content = renderBootstrap3 $ areq' snowdriftMarkdownField "Page Content" content


disabledCommentForm :: Form Markdown
disabledCommentForm = renderBootstrap3 $ areq snowdriftMarkdownField ("Reply" { fsAttrs = [("disabled",""), ("class","form-control")] }) Nothing

commentForm :: Maybe CommentId -> Maybe Markdown -> Form (Maybe CommentId, Markdown)
commentForm parent content = renderBootstrap3
    $ (,)
        <$> aopt hiddenField "" (Just parent)
        <*> areq' snowdriftMarkdownField (if parent == Nothing then "Comment" else "Reply") content

renderPreview :: Widget -> Text -> Widget -> Widget
renderPreview form action widget =
    [whamlet|
        <form method="POST" style="padding : 0em; margin : 0em">
            <div .row>
                <div .col-md-9>
                    <div .alert .alert-danger>
                        This is a preview; your changes have not been saved!
                        You can edit it below.
                    <input type=submit name=mode value="#{action}">

            ^{widget}

            <div .row>
                <div .col-md-9>
                    <div .alert .alert-danger>
                        This is a preview; your changes have not been saved!
                    <input type=submit name=mode value="preview">
                    <input type=submit name=mode value="#{action}">
                    ^{form}
                    <input type=submit name=mode value="preview">
                    <input type=submit name=mode value="#{action}">
    |]


<|MERGE_RESOLUTION|>--- conflicted
+++ resolved
@@ -142,15 +142,7 @@
                             void $ insert $ Message (Just project_id) now (Just last_editor) (Just user_id) message_text
                             void $ insert $ Message (Just project_id) now (Just user_id) (Just last_editor) message_text
 
-<<<<<<< HEAD
-                            lift $ setMessage $ flip ($) render
-                                    [hamlet|
-                                        <em .error>
-                                            conflicting edits (ticket created, messages sent)
-                                    |]
-=======
                             lift $ addAlert "danger" "conflicting edits (ticket created, messages sent)"
->>>>>>> 01e93c6f
 
                         case either_last_edit of
                             Left (Entity to_update _) -> update $ \ l -> do
@@ -350,20 +342,15 @@
         retraction_map <- M.fromList . map ((commentRetractionComment &&& id) . entityVal) <$> selectList [ CommentRetractionComment <-. map entityKey (roots ++ rest) ] []
         return (roots, rest, users, retraction_map)
 
-<<<<<<< HEAD
     tags <- runDB $ select $ from $ return
 
     let tag_map = M.fromList $ entityPairs tags
         comments = forM_ roots $ \ root ->
-            renderComment user_id project_handle target users 10 0 [] retraction_map True tag_map $ buildCommentTree root rest
-=======
-    let comments = forM_ roots $ \ root ->
-            renderComment user_id project_handle target users 10 0 [] retraction_map True (buildCommentTree root rest) Nothing
->>>>>>> 01e93c6f
+            renderComment user_id project_handle target users 10 0 [] retraction_map True tag_map (buildCommentTree root rest) Nothing
 
     (comment_form, _) <- generateFormPost $ commentForm Nothing Nothing
     
-    let has_comments = length roots /= 0
+    let has_comments = not $ null roots
 
     defaultLayout $(widgetFile "wiki_discuss")
 
@@ -427,20 +414,13 @@
     -> M.Map CommentId CommentRetraction
     -> Bool -> M.Map TagId Tag -> Widget
 
-<<<<<<< HEAD
 renderDiscussComment viewer_id project_handle target show_reply comment_form root rest users earlier_retractions retraction_map show_actions tag_map = do
-    let Node parent children = buildCommentTree root rest
-        comment = renderComment viewer_id project_handle target users 1 0 earlier_retractions retraction_map show_actions tag_map $ Node parent []
-        child_comments = mapM_ (renderComment viewer_id project_handle target users 10 0 [] retraction_map show_actions tag_map) children
-=======
-renderDiscussComment viewer_id project_handle target show_reply comment_form root rest users earlier_retractions retraction_map show_actions = do
     let tree = buildCommentTree root rest
-    let mcomment_form =
+        comment = renderComment viewer_id project_handle target users 1 0 earlier_retractions retraction_map show_actions tag_map tree mcomment_form
+        mcomment_form =
             if show_reply
                 then Just comment_form
                 else Nothing
-    let comment = renderComment viewer_id project_handle target users 1 0 earlier_retractions retraction_map show_actions tree mcomment_form
->>>>>>> 01e93c6f
 
     $(widgetFile "comment")
 
@@ -527,7 +507,7 @@
 
                         forM_ ancestors $ \ ancestor_id -> insert $ CommentAncestor comment_id ancestor_id
 
-                    addAlert "success" (if established then "comment posted" else "comment submitted for moderation")
+                    addAlert "success" $ if established then "comment posted" else "comment submitted for moderation"
                     redirect $ DiscussWikiR project_handle target
 
                 _ -> error "unrecognized mode"
@@ -535,8 +515,6 @@
         FormMissing -> error "Form missing."
         FormFailure msgs -> error $ "Error submitting form: " ++ T.unpack (T.intercalate "\n" msgs)
 
-<<<<<<< HEAD
-=======
 getNewDiscussWikiR :: Text -> Text -> Handler Html
 getNewDiscussWikiR project_handle target = do
     Entity user_id user <- requireAuth
@@ -555,7 +533,6 @@
 postNewDiscussWikiR :: Text -> Text -> Handler Html
 postNewDiscussWikiR = postDiscussWikiR
 
->>>>>>> 01e93c6f
 getWikiNewCommentsR :: Text -> Handler Html
 getWikiNewCommentsR project_handle = do
     Entity viewer_id viewer <- requireAuth
@@ -616,11 +593,7 @@
                         return comment_retraction
 
                 let target = wikiPageTarget $ entityVal $ pages M.! commentPage comment
-<<<<<<< HEAD
-                    rendered_comment = renderComment viewer_id project_handle target users 1 0 earlier_retractions retraction_map True tag_map $ Node (Entity comment_id comment) []
-=======
-                    rendered_comment = renderComment viewer_id project_handle target users 1 0 earlier_retractions retraction_map True (Node (Entity comment_id comment) []) Nothing
->>>>>>> 01e93c6f
+                    rendered_comment = renderComment viewer_id project_handle target users 1 0 earlier_retractions retraction_map True tag_map (Node (Entity comment_id comment) []) Nothing
 
                 [whamlet|$newline never
                     <div .row>
@@ -876,9 +849,7 @@
     when (commentPage comment /= page_id) $ error "comment does not match page"
     when (wikiPageProject page /= project_id) $ error "comment does not match project"
 
-    moderator <- runDB $ (||)
-        <$> isProjectModerator project_handle user_id
-        <*> isProjectAdmin project_handle user_id
+    moderator <- runDB $ isProjectModerator project_handle user_id
 
     when (not moderator) $ error "you must be a moderator to approve posts"
 
@@ -901,9 +872,7 @@
     when (commentPage comment /= page_id) $ error "comment does not match page"
     when (wikiPageProject page /= project_id) $ error "comment does not match project"
 
-    moderator <- runDB $ (||)
-        <$> isProjectModerator project_handle user_id
-        <*> isProjectAdmin project_handle user_id
+    moderator <- runDB $ isProjectModerator project_handle user_id
 
     when (not moderator) $ error "you must be a moderator to approve posts"
 
@@ -925,15 +894,9 @@
 
 
 renderComment :: UserId -> Text -> Text -> M.Map UserId (Entity User) -> Int -> Int
-<<<<<<< HEAD
-    -> [CommentRetraction] -> M.Map CommentId CommentRetraction -> Bool -> Map TagId Tag -> Tree (Entity Comment) -> Widget
-
-renderComment viewer_id project_handle target users max_depth depth earlier_retractions retraction_map show_actions tag_map tree = do
-=======
-    -> [CommentRetraction] -> M.Map CommentId CommentRetraction -> Bool -> Tree (Entity Comment) -> Maybe Widget -> Widget
-
-renderComment viewer_id project_handle target users max_depth depth earlier_retractions retraction_map show_actions tree mcomment_form = do
->>>>>>> 01e93c6f
+    -> [CommentRetraction] -> M.Map CommentId CommentRetraction -> Bool -> Map TagId Tag -> Tree (Entity Comment) -> Maybe Widget -> Widget
+
+renderComment viewer_id project_handle target users max_depth depth earlier_retractions retraction_map show_actions tag_map tree mcomment_form = do
     maybe_route <- handlerToWidget getCurrentRoute
     (comment_form, _) <- handlerToWidget $ generateFormPost $ commentForm Nothing Nothing
 
@@ -960,6 +923,7 @@
         annotateCommentTags tag_map project_handle target comment_id $ map entityVal comment_tags
 
     $(widgetFile "comment_body")
+
 
 countReplies :: [Tree a] -> Int
 countReplies = sum . map (F.sum . fmap (const 1))
