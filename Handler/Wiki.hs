module Handler.Wiki where

import Import

import Widgets.Markdown
import Widgets.Time
import Widgets.Preview

import Model.Permission
import Model.User
import Model.ViewType

import Model.WikiPage

import Yesod.Markdown
import Model.Markdown

import qualified Data.Text as T

import qualified Data.Set as S
import qualified Data.Map as M

import Data.Algorithm.Diff (getDiff, Diff (..))

import Text.Blaze.Html5 (ins, del, br)

getWikiR :: Text -> Text -> Handler Html
getWikiR project_handle target = do
    maybe_user <- maybeAuth

    (Entity _ project, Entity _ page) <- getPageInfo project_handle target

    moderator <- case maybe_user of
        Nothing -> return False
        Just (Entity viewer_id _) ->
            runDB $ isProjectModerator project_handle viewer_id

    [Value (comment_count :: Int)] <- runDB $ select $ from $ \comment -> do
        where_ $ foldl1 (&&.) $ catMaybes
            [ Just $ comment ^. CommentDiscussion ==. val (wikiPageDiscussion page)
            , if moderator then Nothing else Just $ not_ $ isNothing $ comment ^. CommentModeratedTs
            ]
        return countRows

    let can_edit = isJust $ userEstablishedTs =<< entityVal <$> maybe_user
    
    defaultLayout $ do
        setTitle . toHtml $ projectName project <> " Wiki - " <> wikiPageTarget page <> " | Snowdrift.coop"
        renderWiki comment_count project_handle target can_edit True page

renderWiki :: Int -> Text -> Text -> Bool -> Bool -> WikiPage -> Widget
renderWiki comment_count project_handle target can_edit can_view_meta page = $(widgetFile "wiki")

getOldWikiPagesR :: Text -> Handler Html
getOldWikiPagesR = redirect . WikiPagesR

getWikiPagesR :: Text -> Handler Html
getWikiPagesR project_handle = do
    (Entity _ project) <- runDB $ getBy404 $ UniqueProjectHandle project_handle
    pages <- runDB $ select $ from $ \ (project' `InnerJoin` wiki_page) -> do
        on_ $ project' ^. ProjectId ==. wiki_page ^. WikiPageProject
        where_ $ project' ^. ProjectHandle ==. val project_handle
        orderBy [asc $ wiki_page ^. WikiPageTarget]
        return wiki_page

    defaultLayout $ do
        setTitle . toHtml $ projectName project <> " Wiki | Snowdrift.coop"
        $(widgetFile "wiki_pages")


postOldWikiR :: Text -> Text -> Handler Html
postOldWikiR = postWikiR

postWikiR :: Text -> Text -> Handler Html
postWikiR project_handle target = do
    Entity user_id user <- requireAuth
    now <- liftIO getCurrentTime

    let can_edit = isJust $ userEstablishedTs user

    unless can_edit $ permissionDenied "you do not have permission to edit this page"

    (Entity project_id _, Entity page_id page) <- getPageInfo project_handle target

    Entity _ last_edit <- runDB $ getBy404 $ UniqueWikiLastEdit page_id

    ((result, _), _) <- runFormPost $ editWikiForm (wikiLastEditEdit last_edit) (wikiPageContent page) Nothing


    case result of
        FormSuccess (last_edit_id, content, comment) -> do
            mode <- lookupPostParam "mode"

            let action :: Text = "update"

            case mode of
                Just "preview" -> do
                    (form, _) <- generateFormPost $ editWikiForm last_edit_id content comment
                    defaultLayout $ renderPreview form action $ renderWiki 0 project_handle target False False $ WikiPage target project_id content (Key $ PersistInt64 (-1)) Normal

                Just x | x == action -> do
                    runDB $ do
                        update $ \ p -> do
                            set p [WikiPageContent =. val content]
                            where_ $ p ^. WikiPageId ==. val page_id

                        edit_id <- insert $ WikiEdit now user_id page_id content comment
                        -- TODO - I think there might be a race condition here...
                        either_last_edit <- insertBy $ WikiLastEdit page_id edit_id

                        if last_edit_id == wikiLastEditEdit last_edit
                         then lift $ addAlert "success" "Updated."
                         else do
                            [ Value last_editor ] <- select $ from $ \ edit -> do
                                where_ $ edit ^. WikiEditId ==. val (wikiLastEditEdit last_edit)
                                return $ edit ^. WikiEditUser

                            let comment_body = Markdown $ T.unlines
                                    [ "ticket: edit conflict"
                                    , ""
                                    , "[original version](" <> target <> "/h/" <> toPathPiece last_edit_id <> ")"
                                    , ""
                                    , "[my version](" <> target <> "/h/" <> toPathPiece edit_id <> ")"
                                    , ""
                                    , "[their version](" <> target <> "/h/" <> toPathPiece (wikiLastEditEdit last_edit) <> ")"
                                    , ""
                                    , "(this ticket was automatically generated)"
                                    ]

                            comment_id <- insert $ Comment now (Just now) (Just user_id) (wikiPageDiscussion page) Nothing user_id comment_body 0

                            void $ insert $ Ticket now now "edit conflict" comment_id

                            render <- lift getUrlRenderParams
                            let message_text = Markdown $ T.unlines
                                    [ "Edit conflict for wiki page *" <> target <> "*."
                                    , "<br>[**Ticket created**](" <> render (DiscussCommentR project_handle target comment_id) [] <> ")"
                                    , "<br>*(this message was automatically generated)*"
                                    ]

                            void $ insert $ Message (Just project_id) now (Just last_editor) (Just user_id) message_text
                            void $ insert $ Message (Just project_id) now (Just user_id) (Just last_editor) message_text

                            lift $ addAlert "danger" "conflicting edits (ticket created, messages sent)"

                        case either_last_edit of
                            Left (Entity to_update _) -> update $ \ l -> do
                                set l [WikiLastEditEdit =. val edit_id]
                                where_ $ l ^. WikiLastEditId ==. val to_update

                            Right _ -> return ()

                    redirect $ WikiR project_handle target

                _ -> error "Error: unrecognized mode"


        FormMissing -> error "Form missing."
        FormFailure msgs -> error $ "Error submitting form: " ++ T.unpack (T.concat msgs)


editWikiPermissionsForm :: PermissionLevel -> Form PermissionLevel
editWikiPermissionsForm level = renderBootstrap3 $ areq' permissionLevelField "Permission Level" (Just level)

getOldEditWikiPermissionsR :: Text -> Text -> Handler Html
getOldEditWikiPermissionsR project_handle target = redirect $ EditWikiPermissionsR project_handle target

getEditWikiPermissionsR :: Text -> Text -> Handler Html
getEditWikiPermissionsR project_handle target = do
    Entity user_id user <- requireAuth
    (Entity project_id project, Entity page_id page) <- getPageInfo project_handle target

    affiliated <- runDB $ (||)
            <$> isProjectAdmin project_handle user_id
            <*> isProjectAdmin "snowdrift" user_id

    unless affiliated $ permissionDenied "you do not have permission to edit page permissions"

    (wiki_form, _) <- generateFormPost $ editWikiPermissionsForm (wikiPagePermissionLevel page)

    defaultLayout $ do
        setTitle . toHtml $ projectName project <> " Wiki Permissions - " <> target <> " | Snowdrift.coop"
        $(widgetFile "edit_wiki_perm")


postOldEditWikiPermissionsR :: Text -> Text -> Handler Html
postOldEditWikiPermissionsR = postEditWikiPermissionsR

postEditWikiPermissionsR :: Text -> Text -> Handler Html
postEditWikiPermissionsR project_handle target = do
    Entity user_id _ <- requireAuth
    (_, Entity page_id page) <- getPageInfo project_handle target

    affiliated <- runDB $ (||)
            <$> isProjectAdmin project_handle user_id
            <*> isProjectAdmin "snowdrift" user_id

    unless affiliated $ permissionDenied "you do not have permission to edit page permissions"

    ((result, _), _) <- runFormPost $ editWikiPermissionsForm (wikiPagePermissionLevel page)

    case result of
        FormSuccess level -> do
            runDB $ update $ \ p -> do
                where_ $ p ^. WikiPageId ==. val page_id
                set p [ WikiPagePermissionLevel =. val level ]

            addAlert "success" "permissions updated"

            redirect $ WikiR project_handle target

        FormMissing -> error "Form missing."
        FormFailure msgs -> error $ "Error submitting form: " ++ T.unpack (T.concat msgs)


getOldEditWikiR :: Text -> Text -> Handler Html
getOldEditWikiR project_handle target = redirect $ EditWikiR project_handle target

getEditWikiR :: Text -> Text -> Handler Html
getEditWikiR project_handle target = do
    Entity user_id user <- requireAuth
    (Entity project_id project, Entity page_id page) <- getPageInfo project_handle target

    Entity _ last_edit <- runDB $ getBy404 $ UniqueWikiLastEdit page_id

    let can_edit = isJust $ userEstablishedTs user

    unless can_edit $ permissionDenied "you do not have permission to edit this page"

    (wiki_form, _) <- generateFormPost $ editWikiForm (wikiLastEditEdit last_edit) (wikiPageContent page) Nothing

    defaultLayout $ do
        setTitle . toHtml $ projectName project <> " Wiki - " <> wikiPageTarget page <> " | Snowdrift.coop"
        $(widgetFile "edit_wiki")


getOldNewWikiR :: Text -> Text -> Handler Html
getOldNewWikiR project_handle target = redirect $ NewWikiR project_handle target

getNewWikiR :: Text -> Text -> Handler Html
getNewWikiR project_handle target = do
    Entity user_id user <- requireAuth
    Entity _ project <- runDB $ getBy404 $ UniqueProjectHandle project_handle
    affiliated <- runDB $ (||)
            <$> isProjectAffiliated project_handle user_id
            <*> isProjectAdmin "snowdrift" user_id

    unless affiliated $ permissionDenied "you do not have permission to edit this page"

    (wiki_form, _) <- generateFormPost $ newWikiForm Nothing

    defaultLayout $ do
        setTitle . toHtml $ projectName project <> " Wiki - New Page | Snowdrift.coop"
        $(widgetFile "new_wiki")


postOldNewWikiR :: Text -> Text -> Handler Html
postOldNewWikiR = postNewWikiR

postNewWikiR :: Text -> Text -> Handler Html
postNewWikiR project_handle target = do
    Entity user_id _ <- requireAuth

    affiliated <- runDB $ (||)
            <$> isProjectAffiliated project_handle user_id
            <*> isProjectAdmin "snowdrift" user_id

    unless affiliated $ permissionDenied "you do not have permission to edit this page"

    now <- liftIO getCurrentTime

    Entity project_id _ <- runDB $ getBy404 $ UniqueProjectHandle project_handle

    ((result, _), _) <- runFormPost $ newWikiForm Nothing

    case result of
        FormSuccess content -> do
            mode <- lookupPostParam "mode"
            let action :: Text = "create"
            case mode of
                Just "preview" -> do
                        (form, _) <- generateFormPost $ newWikiForm (Just content)
<<<<<<< HEAD
                        defaultLayout $ renderPreview form action $ renderWiki project_handle target False False page
                            where page = WikiPage target project_id content (Key $ PersistInt64 0) Normal
=======
                        defaultLayout $ renderPreview form action $ renderWiki 0 project_handle target False False page
                            where page = WikiPage target project_id content undefined Normal
>>>>>>> 17c7ae25


                Just x | x == action -> do
                    _ <- runDB $ do
                        discussion <- insert (Discussion 0)
                        page_id <- insert $ WikiPage target project_id content discussion Normal
                        edit_id <- insert $ WikiEdit now user_id page_id content $ Just "Page created."
                        insert $ WikiLastEdit page_id edit_id

                    addAlert "success" "Created."
                    redirect $ WikiR project_handle target

                _ -> error "unrecognized mode"

        FormMissing -> error "Form missing."
        FormFailure msgs -> error $ "Error submitting form: " ++ T.unpack (T.concat msgs)


getOldWikiHistoryR :: Text -> Text -> Handler Html
getOldWikiHistoryR project_handle target = redirect $ WikiHistoryR project_handle target

getWikiHistoryR :: Text -> Text -> Handler Html
getWikiHistoryR project_handle target = do
    --_ <- requireAuthId
    (Entity project_id project, Entity page_id _) <- getPageInfo project_handle target

    (edits, users) <- runDB $ do
        edits <- select $ from $ \ edit -> do
            where_ ( edit ^. WikiEditPage ==. val page_id )
            orderBy [ desc (edit ^. WikiEditId) ]
            return edit

        let user_id_list = S.toList $ S.fromList $ map (wikiEditUser . entityVal) edits

        users <- fmap (M.fromList . map (entityKey &&& id)) $ select $ from $ \ user -> do
            where_ ( user ^. UserId `in_` valList user_id_list )
            return user

        return (edits, users)

    let editsIndexed = zip ([0..] :: [Int]) edits
    defaultLayout $ do
        setTitle . toHtml $ projectName project <> " Wiki History - " <> target <> " | Snowdrift.coop"
        $(widgetFile "wiki_history")


getOldWikiDiffProxyR :: Text -> Text -> Handler Html
getOldWikiDiffProxyR project_handle target = redirect $ WikiDiffProxyR project_handle target

-- | A proxy handler that redirects "ugly" to "pretty" diff URLs,
-- e.g. /w/diff?from=a&to=b to /w/diff/a/b
getWikiDiffProxyR :: Text -> Text -> Handler Html
getWikiDiffProxyR project_handle target = do
--    _ <- requireAuthId

    (start_edit_id_t, end_edit_id_t) <- runInputGet $ (,)
                                        <$> ireq textField "start"
                                        <*> ireq textField "end"
    let pairMay = do
        s <- fromPathPiece start_edit_id_t
        e <- fromPathPiece end_edit_id_t
        return (s, e)
    maybe
        (invalidArgs ["revision IDs"])
        (\(s, e) -> redirect $ WikiDiffR project_handle target s e)
        pairMay

getOldWikiDiffR :: Text -> Text -> WikiEditId -> WikiEditId -> Handler Html
getOldWikiDiffR project_handle target start_edit_id end_edit_id = redirect $ WikiDiffR project_handle target start_edit_id end_edit_id

getWikiDiffR :: Text -> Text -> WikiEditId -> WikiEditId -> Handler Html
getWikiDiffR project_handle target start_edit_id end_edit_id = do
--    _ <- requireAuthId

    (Entity project_id project, Entity page_id _) <- getPageInfo project_handle target

    (start_edit, end_edit) <- runDB $ do
        start_edit <- get404 start_edit_id
        end_edit <- get404 end_edit_id

        when (page_id /= wikiEditPage start_edit) $ error "selected 'start' edit is not an edit of selected page"
        when (page_id /= wikiEditPage end_edit) $ error "selected 'end' edit is not an edit of selected page"

        return (start_edit, end_edit)

    let diffEdits = getDiff `on` ((\ (Markdown text) -> T.lines text) . wikiEditContent)
        renderDiff = mconcat . map (\ a -> (case a of Both x _ -> toHtml x; First x -> del (toHtml x); Second x -> ins (toHtml x)) >> br)

    defaultLayout $ do
        setTitle . toHtml $ projectName project <> " Wiki Diff - " <> target <> " | Snowdrift.coop"
        $(widgetFile "wiki_diff")


getOldWikiEditR :: Text -> Text -> WikiEditId -> Handler Html
getOldWikiEditR project_handle target edit_id = redirect $ WikiEditR project_handle target edit_id

getWikiEditR :: Text -> Text -> WikiEditId -> Handler Html
getWikiEditR project_handle target edit_id = do
--    _ <- requireAuthId

    (Entity project_id project, Entity page_id _) <- getPageInfo project_handle target
    edit <- runDB $ do
        edit <- get404 edit_id

        when (page_id /= wikiEditPage edit) $ error "selected edit is not an edit of selected page"

        return edit

    defaultLayout $ do
    -- TODO: prettier date format? or edit id?
        setTitle . toHtml $ projectName project <> " Wiki - " <> target <> " at " <> T.pack (show $ wikiEditTs edit) <> " | Snowdrift.coop"
        $(widgetFile "wiki_edit")


getOldWikiNewEditsR :: Text -> Handler Html
getOldWikiNewEditsR project_handle = redirect $ WikiNewEditsR project_handle

getWikiNewEditsR :: Text -> Handler Html
getWikiNewEditsR project_handle = do
    --Entity viewer_id viewer <- requireAuth
    mauth <- maybeAuth
    Entity project_id project <- runDB $ getBy404 $ UniqueProjectHandle project_handle

    maybe_from <- fmap (Key . PersistInt64 . read . T.unpack) <$> lookupGetParam "from"

    req <- getRequest
    maybe_since <- lookupGetParam "since"
    since :: UTCTime <- case mauth of
        Nothing -> liftIO getCurrentTime
        Just (Entity viewer_id viewer) -> case maybe_since of
            Nothing -> do
                viewtimes :: [Entity ViewTime] <- runDB $ select $ from $ \ viewtime -> do
                        where_ $
                            ( viewtime ^. ViewTimeUser ==. val viewer_id ) &&.
                            ( viewtime ^. ViewTimeProject ==. val project_id ) &&.
                            ( viewtime ^. ViewTimeType ==. val ViewEdits )
                        return viewtime

                let comments_ts = case viewtimes of
                        [] -> userReadEdits viewer
                        Entity _ viewtime : _ -> viewTimeTime viewtime

                redirectParams (WikiNewEditsR project_handle) $ (T.pack "since", T.pack $ show comments_ts) : reqGetParams req

            Just since -> return (read . T.unpack $ since)

    now <- liftIO getCurrentTime


    (new_edits, old_edits, pages, users) :: ([Entity WikiEdit], [Entity WikiEdit], M.Map WikiPageId (Entity WikiPage), M.Map UserId (Entity User)) <- runDB $ do
        pages <- fmap (M.fromList . map (entityKey &&& id)) $ select $ from $ \ page -> do
            where_ $ page ^. WikiPageProject ==. val project_id
            return page

{-
        viewtimes :: [Entity ViewTime] <- select $ from $ \ viewtime -> do
            where_ $
                ( viewtime ^. ViewTimeUser ==. val viewer_id ) &&.
                ( viewtime ^. ViewTimeProject ==. val project_id ) &&.
                ( viewtime ^. ViewTimeType ==. val ViewEdits )
            return viewtime

        let edits_ts = case viewtimes of
                [] -> userReadEdits viewer
                (Entity _ viewtime):_ -> viewTimeTime viewtime
-}
        new_edits :: [Entity WikiEdit] <- select $ from $ \ edit -> do
            where_ $
                case maybe_from of
                    Nothing ->
                        ( edit ^. WikiEditPage `in_` valList (M.keys pages) ) &&.
                        ( edit ^. WikiEditTs >=. val since )
                    Just from_edit ->
                        ( edit ^. WikiEditPage `in_` valList (M.keys pages) ) &&.
                        ( edit ^. WikiEditId <=. val from_edit ) &&.
                        ( edit ^. WikiEditTs >=. val since )

            orderBy [ desc (edit ^. WikiEditId) ]
            limit 51
            return edit

        old_edits :: [Entity WikiEdit] <- select $ from $ \ edit -> do
            where_ $
                case maybe_from of
                    Nothing ->
                        ( edit ^. WikiEditPage `in_` valList ( M.keys pages) ) &&.
                        ( edit ^. WikiEditTs <. val since )
                    Just from_edit ->
                        ( edit ^. WikiEditPage `in_` valList (M.keys pages) ) &&.
                        ( edit ^. WikiEditId <=. val from_edit ) &&.
                        ( edit ^. WikiEditTs <. val since )
            orderBy [ desc (edit ^. WikiEditId) ]
            limit $ fromIntegral $ 51 - length new_edits
            --offset $ fromIntegral $ length new_edits
            return edit

        let user_ids = S.toList $ S.fromList $ map (wikiEditUser . entityVal) (new_edits <> old_edits)
        users <- fmap (M.fromList . map (entityKey &&& id)) $ selectList [ UserId <-. user_ids ] []
        return (new_edits, old_edits, pages, users)

    let new_edits' = take 50 new_edits
        old_edits' = take (50 - length new_edits') old_edits
        show_older = (length new_edits + length old_edits) > 50
        PersistInt64 to = unKey $ minimum (map entityKey (new_edits' <> old_edits'))
        renderEdit (Entity edit_id edit) =
            let editor = users M.! wikiEditUser edit
                page = pages M.! wikiEditPage edit
             in [whamlet|
                    <tr>
                        <td>
                            <a href="@{WikiEditR project_handle (wikiPageTarget (entityVal page)) edit_id}">
                                #{wikiPageTarget (entityVal page)}

                        <td>
                            ^{renderTime (wikiEditTs edit)}

                        <td>
                            <a href="@{UserR (entityKey editor)}">
                                #{userPrintName editor}
                        <td>
                            $maybe comment <- wikiEditComment edit
                                #{comment}
                |]

    case mauth of
        Nothing -> return ()
        Just (Entity viewer_id _) -> runDB $ do
            c <- updateCount $ \ viewtime -> do
                    set viewtime [ ViewTimeTime =. val now ]
                    where_ $
                        ( viewtime ^. ViewTimeUser ==. val viewer_id ) &&.
                        ( viewtime ^. ViewTimeProject ==. val project_id ) &&.
                        ( viewtime ^. ViewTimeType ==. val ViewEdits )

            when (c == 0) $ insert_ $ ViewTime viewer_id project_id ViewEdits now

    defaultLayout $ do
        setTitle . toHtml $ projectName project <> " - New Wiki Edits | Snowdrift.coop"
        $(widgetFile "wiki_new_edits")


editWikiForm :: WikiEditId -> Markdown -> Maybe Text -> Form (WikiEditId, Markdown, Maybe Text)
editWikiForm last_edit_id content comment = renderBootstrap3 $ (,,)
        <$> areq' hiddenField "" (Just last_edit_id)
        <*> areq' snowdriftMarkdownField "Page Content" (Just content)
        <*> aopt' textField "Comment" (Just comment)


newWikiForm :: Maybe Markdown -> Form Markdown
newWikiForm content = renderBootstrap3 $ areq' snowdriftMarkdownField "Page Content" content

<|MERGE_RESOLUTION|>--- conflicted
+++ resolved
@@ -43,7 +43,7 @@
         return countRows
 
     let can_edit = isJust $ userEstablishedTs =<< entityVal <$> maybe_user
-    
+
     defaultLayout $ do
         setTitle . toHtml $ projectName project <> " Wiki - " <> wikiPageTarget page <> " | Snowdrift.coop"
         renderWiki comment_count project_handle target can_edit True page
@@ -280,13 +280,8 @@
             case mode of
                 Just "preview" -> do
                         (form, _) <- generateFormPost $ newWikiForm (Just content)
-<<<<<<< HEAD
-                        defaultLayout $ renderPreview form action $ renderWiki project_handle target False False page
+                        defaultLayout $ renderPreview form action $ renderWiki 0 project_handle target False False page
                             where page = WikiPage target project_id content (Key $ PersistInt64 0) Normal
-=======
-                        defaultLayout $ renderPreview form action $ renderWiki 0 project_handle target False False page
-                            where page = WikiPage target project_id content undefined Normal
->>>>>>> 17c7ae25
 
 
                 Just x | x == action -> do
