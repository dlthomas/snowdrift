module Handler.Wiki where

import Import

import Widgets.Markdown
import Widgets.Time
import Widgets.Preview

import Model.Permission
import Model.User

import Yesod.Markdown
import Model.Markdown

import qualified Data.Text as T

import qualified Data.Set as S
import qualified Data.Map as M

import Data.Algorithm.Diff (getDiff, Diff (..))

import Text.Blaze.Html5 (ins, del, br)

getWikiR :: Text -> Text -> Handler Html
getWikiR project_handle target = do
    maybe_user <- maybeAuth

<<<<<<< HEAD
    page <- runDB $ do
        Entity project_id _ <- getBy404 $ UniqueProjectHandle project_handle
=======
    let can_view_meta = isJust maybe_user_id

    (page, can_edit, project) <- runDB $ do
        Entity project_id project <- getBy404 $ UniqueProjectHandle project_handle
>>>>>>> 68f1048c
        Entity _ page <- getBy404 $ UniqueWikiTarget project_id target

        return page

<<<<<<< HEAD
    let can_edit = isJust $ userEstablishedTs =<< entityVal <$> maybe_user

    defaultLayout $ renderWiki project_handle target can_edit True page
=======
        return (page, can_edit, project)

    defaultLayout $ renderWiki' project project_handle target can_edit can_view_meta page

renderWiki :: Text -> Text -> Bool -> Bool -> WikiPage -> Widget
renderWiki project_handle target can_edit can_view_meta page = $(widgetFile "wiki")

renderWiki' :: Project -> Text -> Text -> Bool -> Bool -> WikiPage -> Widget
renderWiki' project project_handle target can_edit can_view_meta page = do
    setTitle . toHtml $ projectName project `mappend` " Wiki - " `mappend` wikiPageTarget page `mappend` " | Snowdrift.coop"
    renderWiki project_handle target can_edit can_view_meta page
>>>>>>> 68f1048c


getOldWikiPagesR :: Text -> Handler Html
getOldWikiPagesR = redirect . WikiPagesR

getWikiPagesR :: Text -> Handler Html
getWikiPagesR project_handle = do
    (Entity _ project) <- runDB $ getBy404 $ UniqueProjectHandle project_handle
    pages <- runDB $ select $ from $ \ (project' `InnerJoin` wiki_page) -> do
        on_ $ project' ^. ProjectId ==. wiki_page ^. WikiPageProject
        where_ $ project' ^. ProjectHandle ==. val project_handle
        orderBy [asc $ wiki_page ^. WikiPageTarget]
        return wiki_page

    defaultLayout $ renderWikiPages project project_handle pages

renderWikiPages :: Project -> Text -> [Entity WikiPage] -> Widget
renderWikiPages project project_handle pages = do
    setTitle . toHtml $ projectName project `mappend` " Wiki Pages | Snowdrift.coop"
    $(widgetFile "wiki_pages")


postOldWikiR :: Text -> Text -> Handler Html
postOldWikiR = postWikiR

postWikiR :: Text -> Text -> Handler Html
postWikiR project_handle target = do
    Entity user_id _ <- requireAuth
    now <- liftIO getCurrentTime

    affiliated <- runDB $ (||)
            <$> isProjectAffiliated project_handle user_id
            <*> isProjectAdmin "snowdrift" user_id

    when (not affiliated) $ permissionDenied "you do not have permission to edit this page"

    (project_id, Entity page_id page, Entity _ last_edit) <- runDB $ do
        Entity project_id _ <- getBy404 $ UniqueProjectHandle project_handle
        page_entity <- getBy404 $ UniqueWikiTarget project_id target
        last_edit_entity <- getBy404 $ UniqueWikiLastEdit $ entityKey page_entity
        return (project_id, page_entity, last_edit_entity)

    ((result, _), _) <- runFormPost $ editWikiForm undefined (wikiPageContent page) Nothing


    case result of
        FormSuccess (last_edit_id, content, comment) -> do
            mode <- lookupPostParam "mode"

            let action :: Text = "update"

            case mode of
                Just "preview" -> do
                    (form, _) <- generateFormPost $ editWikiForm last_edit_id content comment
                    defaultLayout $ renderPreview form action $ renderWiki project_handle target False False $ WikiPage target project_id content Normal

                Just x | x == action -> do
                    runDB $ do
                        update $ \ p -> do
                            set p [WikiPageContent =. val content]
                            where_ $ p ^. WikiPageId ==. val page_id

                        edit_id <- insert $ WikiEdit now user_id page_id content comment
                        -- TODO - I think there might be a race condition here...
                        either_last_edit <- insertBy $ WikiLastEdit page_id edit_id

                        if last_edit_id == wikiLastEditEdit last_edit
                         then lift $ addAlert "success" "Updated."
                         else do
                            [ Value last_editor ] <- select $ from $ \ edit -> do
                                where_ $ edit ^. WikiEditId ==. val (wikiLastEditEdit last_edit)
                                return $ edit ^. WikiEditUser

                            let comment_body = Markdown $ T.unlines
                                    [ "ticket: edit conflict"
                                    , ""
                                    , "[original version](/w/" <> target <> "/history/" <> toPathPiece last_edit_id <> ")"
                                    , ""
                                    , "[my version](/w/" <> target <> "/history/" <> toPathPiece edit_id <> ")"
                                    , ""
                                    , "[their version](/w/" <> target <> "/history/" <> (toPathPiece $ wikiLastEditEdit last_edit) <> ")"
                                    , ""
                                    , "(this ticket was automatically generated)"
                                    ]

                            comment_id <- insert $ Comment now (Just now) (Just user_id) Nothing user_id comment_body 0
                            void $ insert $ WikiPageComment comment_id page_id

                            void $ insert $ Ticket now now "edit conflict" comment_id

                            render <- lift getUrlRenderParams
                            let message_text = Markdown $ T.unlines
                                    [ "Edit conflict for wiki page \"" <> target <> "\"."
                                    , "Ticket created: " <> render (DiscussCommentR project_handle target comment_id) []
                                    , "(this message was automatically generated)"
                                    ]

                            void $ insert $ Message (Just project_id) now (Just last_editor) (Just user_id) message_text
                            void $ insert $ Message (Just project_id) now (Just user_id) (Just last_editor) message_text

                            lift $ addAlert "danger" "conflicting edits (ticket created, messages sent)"

                        case either_last_edit of
                            Left (Entity to_update _) -> update $ \ l -> do
                                set l [WikiLastEditEdit =. val edit_id]
                                where_ $ l ^. WikiLastEditId ==. val to_update

                            Right _ -> return ()

                    redirect $ WikiR project_handle target

                _ -> error "Error: unrecognized mode"


        FormMissing -> error "Form missing."
        FormFailure msgs -> error $ "Error submitting form: " ++ T.unpack (T.concat msgs)


editWikiPermissionsForm :: PermissionLevel -> Form PermissionLevel
editWikiPermissionsForm level = renderBootstrap3 $ areq' permissionLevelField "Permission Level" (Just level)

getOldEditWikiPermissionsR :: Text -> Text -> Handler Html
getOldEditWikiPermissionsR project_handle target = redirect $ EditWikiPermissionsR project_handle target

getEditWikiPermissionsR :: Text -> Text -> Handler Html
getEditWikiPermissionsR project_handle target = do
    Entity user_id user <- requireAuth
    (Entity page_id page) <- runDB $ do
        Entity project_id _ <- getBy404 $ UniqueProjectHandle project_handle
        getBy404 $ UniqueWikiTarget project_id target

    affiliated <- runDB $ (||)
            <$> isProjectAdmin project_handle user_id
            <*> isProjectAdmin "snowdrift" user_id

    when (not affiliated) $ permissionDenied "you do not have permission to edit page permissions"

    (wiki_form, _) <- generateFormPost $ editWikiPermissionsForm (wikiPagePermissionLevel page)

    defaultLayout $(widgetFile "edit_wiki_perm")


postOldEditWikiPermissionsR :: Text -> Text -> Handler Html
postOldEditWikiPermissionsR = postEditWikiPermissionsR

postEditWikiPermissionsR :: Text -> Text -> Handler Html
postEditWikiPermissionsR project_handle target = do
    Entity user_id _ <- requireAuth
    (Entity page_id page) <- runDB $ do
        Entity project_id _ <- getBy404 $ UniqueProjectHandle project_handle
        getBy404 $ UniqueWikiTarget project_id target

    affiliated <- runDB $ (||)
            <$> isProjectAdmin project_handle user_id
            <*> isProjectAdmin "snowdrift" user_id

    when (not affiliated) $ permissionDenied "you do not have permission to edit page permissions"

    ((result, _), _) <- runFormPost $ editWikiPermissionsForm (wikiPagePermissionLevel page)

    case result of
        FormSuccess level -> do
            runDB $ update $ \ p -> do
                where_ $ p ^. WikiPageId ==. val page_id
                set p [ WikiPagePermissionLevel =. val level ]

            addAlert "success" "permissions updated"

            redirect $ WikiR project_handle target

        FormMissing -> error "Form missing."
        FormFailure msgs -> error $ "Error submitting form: " ++ T.unpack (T.concat msgs)


getOldEditWikiR :: Text -> Text -> Handler Html
getOldEditWikiR project_handle target = redirect $ EditWikiR project_handle target

getEditWikiR :: Text -> Text -> Handler Html
getEditWikiR project_handle target = do
    Entity user_id user <- requireAuth
    (Entity page_id page, Entity _ last_edit) <- runDB $ do
        Entity project_id _ <- getBy404 $ UniqueProjectHandle project_handle
        page_entity <- getBy404 $ UniqueWikiTarget project_id target
        last_edit_entity <- getBy404 $ UniqueWikiLastEdit $ entityKey page_entity
        return (page_entity, last_edit_entity)

    affiliated <- runDB $ (||)
            <$> isProjectAffiliated project_handle user_id
            <*> isProjectAdmin "snowdrift" user_id

    when (not affiliated) $ permissionDenied "you do not have permission to edit this page"

    (wiki_form, _) <- generateFormPost $ editWikiForm (wikiLastEditEdit last_edit) (wikiPageContent page) Nothing

    defaultLayout $(widgetFile "edit_wiki")


getOldNewWikiR :: Text -> Text -> Handler Html
getOldNewWikiR project_handle target = redirect $ NewWikiR project_handle target

getNewWikiR :: Text -> Text -> Handler Html
getNewWikiR project_handle target = do
    Entity user_id user <- requireAuth

    affiliated <- runDB $ (||)
            <$> isProjectAffiliated project_handle user_id
            <*> isProjectAdmin "snowdrift" user_id

    when (not affiliated) $ permissionDenied "you do not have permission to edit this page"

    (wiki_form, _) <- generateFormPost $ newWikiForm Nothing

    defaultLayout $(widgetFile "new_wiki")


postOldNewWikiR :: Text -> Text -> Handler Html
postOldNewWikiR = postNewWikiR

postNewWikiR :: Text -> Text -> Handler Html
postNewWikiR project_handle target = do
    Entity user_id _ <- requireAuth

    affiliated <- runDB $ (||)
            <$> isProjectAffiliated project_handle user_id
            <*> isProjectAdmin "snowdrift" user_id

    when (not affiliated) $ permissionDenied "you do not have permission to edit this page"

    now <- liftIO getCurrentTime

    Entity project_id _ <- runDB $ getBy404 $ UniqueProjectHandle project_handle

    ((result, _), _) <- runFormPost $ newWikiForm Nothing

    case result of
        FormSuccess content -> do
            mode <- lookupPostParam "mode"
            let action :: Text = "create"
            case mode of
                Just "preview" -> do
                        (form, _) <- generateFormPost $ newWikiForm (Just content)
                        defaultLayout $ renderPreview form action $ renderWiki project_handle target False False page
                            where page = WikiPage target project_id content Normal


                Just x | x == action -> do
                    _ <- runDB $ do
                        page_id <- insert $ WikiPage target project_id content Normal
                        edit_id <- insert $ WikiEdit now user_id page_id content $ Just "Page created."
                        insert $ WikiLastEdit page_id edit_id

                    addAlert "success" "Created."
                    redirect $ WikiR project_handle target

                _ -> error "unrecognized mode"

        FormMissing -> error "Form missing."
        FormFailure msgs -> error $ "Error submitting form: " ++ T.unpack (T.concat msgs)


getOldWikiHistoryR :: Text -> Text -> Handler Html
getOldWikiHistoryR project_handle target = redirect $ WikiHistoryR project_handle target

getWikiHistoryR :: Text -> Text -> Handler Html
getWikiHistoryR project_handle target = do
    _ <- requireAuthId
    (edits, users) <- runDB $ do
        Entity project_id _ <- getBy404 $ UniqueProjectHandle project_handle
        Entity page_id _ <- getBy404 $ UniqueWikiTarget project_id target
        edits <- select $ from $ \ edit -> do
            where_ ( edit ^. WikiEditPage ==. val page_id )
            orderBy [ desc (edit ^. WikiEditId) ]
            return edit

        let user_id_list = S.toList $ S.fromList $ map (wikiEditUser . entityVal) edits

        users <- fmap (M.fromList . map (entityKey &&& id)) $ select $ from $ \ user -> do
            where_ ( user ^. UserId `in_` valList user_id_list )
            return user

        return (edits, users)

    let editsIndexed = zip ([0..] :: [Int]) edits
    defaultLayout $(widgetFile "wiki_history")


getOldWikiDiffProxyR :: Text -> Text -> Handler Html
getOldWikiDiffProxyR project_handle target = redirect $ WikiDiffProxyR project_handle target

-- | A proxy handler that redirects "ugly" to "pretty" diff URLs,
-- e.g. /w/diff?from=a&to=b to /w/diff/a/b
getWikiDiffProxyR :: Text -> Text -> Handler Html
getWikiDiffProxyR project_handle target = do
    _ <- requireAuthId

    (start_edit_id_t, end_edit_id_t) <- runInputGet $ (,)
                                        <$> ireq textField "start"
                                        <*> ireq textField "end"
    let pairMay = do
        s <- fromPathPiece start_edit_id_t
        e <- fromPathPiece end_edit_id_t
        return (s, e)
    maybe
        (invalidArgs ["revision IDs"])
        (\(s, e) -> redirect $ WikiDiffR project_handle target s e)
        pairMay

getOldWikiDiffR :: Text -> Text -> WikiEditId -> WikiEditId -> Handler Html
getOldWikiDiffR project_handle target start_edit_id end_edit_id = redirect $ WikiDiffR project_handle target start_edit_id end_edit_id

getWikiDiffR :: Text -> Text -> WikiEditId -> WikiEditId -> Handler Html
getWikiDiffR project_handle target start_edit_id end_edit_id = do
    _ <- requireAuthId

    (start_edit, end_edit) <- runDB $ do
        Entity project_id _ <- getBy404 $ UniqueProjectHandle project_handle
        Entity page_id _ <- getBy404 $ UniqueWikiTarget project_id target
        start_edit <- get404 start_edit_id
        end_edit <- get404 end_edit_id

        when (page_id /= wikiEditPage start_edit) $ error "selected 'start' edit is not an edit of selected page"
        when (page_id /= wikiEditPage end_edit) $ error "selected 'end' edit is not an edit of selected page"

        return (start_edit, end_edit)

    let diffEdits = getDiff `on` ((\ (Markdown text) -> T.lines text) . wikiEditContent)
        renderDiff = mconcat . map (\ a -> (case a of Both x _ -> toHtml x; First x -> del (toHtml x); Second x -> ins (toHtml x)) >> br)

    defaultLayout $(widgetFile "wiki_diff")


getOldWikiEditR :: Text -> Text -> WikiEditId -> Handler Html
getOldWikiEditR project_handle target edit_id = redirect $ WikiEditR project_handle target edit_id

getWikiEditR :: Text -> Text -> WikiEditId -> Handler Html
getWikiEditR project_handle target edit_id = do
    _ <- requireAuthId

    edit <- runDB $ do
        Entity project_id _ <- getBy404 $ UniqueProjectHandle project_handle
        Entity page_id _ <- getBy404 $ UniqueWikiTarget project_id target
        edit <- get404 edit_id

        when (page_id /= wikiEditPage edit) $ error "selected edit is not an edit of selected page"

        return edit

    defaultLayout $(widgetFile "wiki_edit")


getOldWikiNewEditsR :: Text -> Handler Html
getOldWikiNewEditsR project_handle = redirect $ WikiNewEditsR project_handle

getWikiNewEditsR :: Text -> Handler Html
getWikiNewEditsR project_handle = do
    Entity viewer_id viewer <- requireAuth

    maybe_from <- fmap (Key . PersistInt64 . read . T.unpack) <$> lookupGetParam "from"

    now <- liftIO getCurrentTime

    Entity project_id project <- runDB $ getBy404 $ UniqueProjectHandle project_handle

    (edits, pages, users) :: ([Entity WikiEdit], M.Map WikiPageId (Entity WikiPage), M.Map UserId (Entity User)) <- runDB $ do
        pages <- fmap (M.fromList . map (entityKey &&& id)) $ select $ from $ \ page -> do
            where_ $ page ^. WikiPageProject ==. val project_id
            return page

        edits <- select $ from $ \ edit -> do
            where_ $ case maybe_from of
                Nothing -> ( edit ^. WikiEditPage `in_` valList (M.keys pages) )
                Just from_edit -> ( edit ^. WikiEditPage `in_` valList (M.keys pages) &&. edit ^. WikiEditId <=. val from_edit )
            orderBy [ desc (edit ^. WikiEditId) ]
            limit 50
            return edit

        let user_ids = S.toList $ S.fromList $ map (wikiEditUser . entityVal) edits
        users <- fmap (M.fromList . map (entityKey &&& id)) $ selectList [ UserId <-. user_ids ] []
        return (edits, pages, users)

    let PersistInt64 to = unKey $ minimum (map entityKey edits)
        renderEdit (Entity edit_id edit) =
            let editor = users M.! wikiEditUser edit
                page = pages M.! wikiEditPage edit
             in [whamlet|
                    <tr>
                        <td>
                            <a href="@{WikiEditR project_handle (wikiPageTarget (entityVal page)) edit_id}">
                                #{wikiPageTarget (entityVal page)}

                        <td>
                            ^{renderTime (wikiEditTs edit)}

                        <td>
                            <a href="@{UserR (entityKey editor)}">
                                #{userPrintName editor}
                        $maybe comment <- wikiEditComment edit
                            <td>
                                #{comment}
                |]

    runDB $ update $ \ user -> do
        set user [ UserReadEdits =. val now ]
        where_ ( user ^. UserId ==. val viewer_id )

    defaultLayout $(widgetFile "wiki_new_edits")


editWikiForm :: WikiEditId -> Markdown -> Maybe Text -> Form (WikiEditId, Markdown, Maybe Text)
editWikiForm last_edit_id content comment = renderBootstrap3 $ (,,)
        <$> areq' hiddenField "" (Just last_edit_id)
        <*> areq' snowdriftMarkdownField "Page Content" (Just content)
        <*> aopt' textField "Comment" (Just comment)


newWikiForm :: Maybe Markdown -> Form Markdown
newWikiForm content = renderBootstrap3 $ areq' snowdriftMarkdownField "Page Content" content

<|MERGE_RESOLUTION|>--- conflicted
+++ resolved
@@ -25,27 +25,18 @@
 getWikiR project_handle target = do
     maybe_user <- maybeAuth
 
-<<<<<<< HEAD
-    page <- runDB $ do
-        Entity project_id _ <- getBy404 $ UniqueProjectHandle project_handle
-=======
-    let can_view_meta = isJust maybe_user_id
-
-    (page, can_edit, project) <- runDB $ do
+    (page, project) <- runDB $ do
         Entity project_id project <- getBy404 $ UniqueProjectHandle project_handle
->>>>>>> 68f1048c
         Entity _ page <- getBy404 $ UniqueWikiTarget project_id target
 
-        return page
-
-<<<<<<< HEAD
+        return (page, project)
+
     let can_edit = isJust $ userEstablishedTs =<< entityVal <$> maybe_user
 
-    defaultLayout $ renderWiki project_handle target can_edit True page
-=======
-        return (page, can_edit, project)
-
-    defaultLayout $ renderWiki' project project_handle target can_edit can_view_meta page
+    when (not can_edit) $ permissionDenied "you do not have permission to edit this page"
+
+    defaultLayout $ renderWiki project project_handle target can_edit True page
+
 
 renderWiki :: Text -> Text -> Bool -> Bool -> WikiPage -> Widget
 renderWiki project_handle target can_edit can_view_meta page = $(widgetFile "wiki")
@@ -54,7 +45,6 @@
 renderWiki' project project_handle target can_edit can_view_meta page = do
     setTitle . toHtml $ projectName project `mappend` " Wiki - " `mappend` wikiPageTarget page `mappend` " | Snowdrift.coop"
     renderWiki project_handle target can_edit can_view_meta page
->>>>>>> 68f1048c
 
 
 getOldWikiPagesR :: Text -> Handler Html
@@ -82,14 +72,12 @@
 
 postWikiR :: Text -> Text -> Handler Html
 postWikiR project_handle target = do
-    Entity user_id _ <- requireAuth
+    Entity user_id user <- requireAuth
     now <- liftIO getCurrentTime
 
-    affiliated <- runDB $ (||)
-            <$> isProjectAffiliated project_handle user_id
-            <*> isProjectAdmin "snowdrift" user_id
-
-    when (not affiliated) $ permissionDenied "you do not have permission to edit this page"
+    let can_edit = isJust $ userEstablishedTs user
+
+    when (not can_edit) $ permissionDenied "you do not have permission to edit this page"
 
     (project_id, Entity page_id page, Entity _ last_edit) <- runDB $ do
         Entity project_id _ <- getBy404 $ UniqueProjectHandle project_handle
@@ -241,11 +229,7 @@
         last_edit_entity <- getBy404 $ UniqueWikiLastEdit $ entityKey page_entity
         return (page_entity, last_edit_entity)
 
-    affiliated <- runDB $ (||)
-            <$> isProjectAffiliated project_handle user_id
-            <*> isProjectAdmin "snowdrift" user_id
-
-    when (not affiliated) $ permissionDenied "you do not have permission to edit this page"
+    let can_edit = isJust $ userEstablishedTs user
 
     (wiki_form, _) <- generateFormPost $ editWikiForm (wikiLastEditEdit last_edit) (wikiPageContent page) Nothing
 
