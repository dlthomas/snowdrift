{-# LANGUAGE TupleSections #-}

module Handler.Wiki where

import Import

import Widgets.Sidebar
import Widgets.Markdown
import Widgets.Time

import Control.Applicative ((<|>))

import Model.Role (Role (..), roleField)
import Model.User

import Yesod.Markdown
import Model.Markdown

import qualified Data.Text as T

import qualified Data.Foldable as F

import qualified Data.Set as S
import qualified Data.Map as M

import Data.Tree

import Control.Arrow ((&&&))

import Data.Time

import Data.Algorithm.Diff (getDiff, Diff (..))

import Text.Blaze.Html5 (ins, del, br)

getWikiR :: Text -> Text -> Handler Html
getWikiR project_handle target = do
    Entity _ page <- runDB $ do
        Entity project_id _ <- getBy404 $ UniqueProjectHandle project_handle
        page_entity <- getBy404 $ UniqueWikiTarget project_id target

        return page_entity

    let can_view = wikiPageCanView page

    (can_edit, can_view_meta) <- if can_view == Public
         then do
            maybe_user <- maybeAuth
            case maybe_user of
                Nothing -> return (False, False)
                Just _ -> return (True, True) -- TODO (userRole user >= wikiPageCanEdit page, userRole user >= wikiPageCanViewMeta page)
                    
         else do
            Entity _ _ <- requireAuth
            -- TODO when (userRole user < can_view) $ permissionDenied "You do not have sufficient privileges to view this page."

            return (True, True) -- TODO (userRole user >= wikiPageCanEdit page, userRole user >= wikiPageCanViewMeta page)

    defaultLayout $ renderWiki project_handle target can_edit can_view_meta page


getWikiPagesR :: Text -> Handler Html
getWikiPagesR project_handle = do
    Entity _ user <- requireAuth

    unfiltered_pages <- runDB $ select $ from $ \ (project `InnerJoin` wiki_page) -> do
        on_ $ project ^. ProjectId ==. wiki_page ^. WikiPageProject
        where_ $ project ^. ProjectHandle ==. val project_handle
        orderBy [asc $ wiki_page ^. WikiPageTarget]
        return wiki_page

    let pages = {- TODO filter (\ page -> wikiPageCanView (entityVal page) <= userRole user) -} unfiltered_pages

    defaultLayout $(widgetFile "wiki_pages")


renderWiki :: Text -> Text -> Bool -> Bool -> WikiPage -> Widget
renderWiki project_handle target can_edit can_view_meta page = $(widgetFile "wiki")


postWikiR :: Text -> Text -> Handler Html
postWikiR project_handle target = do
    Entity user_id _ <- requireAuth
    now <- liftIO getCurrentTime

<<<<<<< HEAD

    (project_id, Entity page_id page, Entity _ last_edit) <- runDB $ do
        Entity project_id _ <- getBy404 $ UniqueProjectHandle project_handle
        page_entity <- getBy404 $ UniqueWikiTarget project_id target
        last_edit_entity <- getBy404 $ UniqueWikiLastEdit $ entityKey page_entity
        return (project_id, page_entity, last_edit_entity)
=======
    Entity page_id page <- runDB $ getBy404 $ UniqueWikiTarget target
>>>>>>> 536026ab

    -- TODO when (userRole user < wikiPageCanEdit page) $ permissionDenied "You do not have sufficient privileges to edit this page."

    ((result, _), _) <- runFormPost $ editWikiForm undefined (wikiPageContent page) Nothing


    case result of
        FormSuccess (last_edit_id, content, comment) -> do
            mode <- lookupPostParam "mode"

            let action :: Text = "update"

<<<<<<< HEAD
                case mode of
                    Just "preview" -> do
                        (form, _) <- generateFormPost $ editWikiForm (wikiLastEditEdit last_edit) content comment
                        defaultLayout $ renderPreview form action $ renderWiki project_handle target False False new_page
                            where new_page = WikiPage target project_id content Uninvited Uninvited Uninvited

                    Just x | x == action -> do
                        runDB $ do
                            update $ \ wiki_page -> do
                                where_ ( wiki_page ^. WikiPageId ==. val page_id )
                                set wiki_page [WikiPageContent =. val content]

                            edit_id <- insert $ WikiEdit now user_id page_id content comment
                            either_last_edit <- insertBy $ WikiLastEdit page_id edit_id
                            case either_last_edit of
                                Left (Entity to_update _) -> update $ \ wiki_last_edit -> do
                                    set wiki_last_edit [WikiLastEditEdit =. val edit_id]
                                    where_ ( wiki_last_edit ^. WikiLastEditId ==. val to_update )

                                Right _ -> return ()

                        setMessage "Updated."
                        redirect $ WikiR project_handle target
=======
            case mode of
                Just "preview" -> do
                    (form, _) <- generateFormPost $ editWikiForm last_edit_id content comment
                    defaultLayout $ renderPreview form action $ renderWiki target False False $ WikiPage target content Uninvited Uninvited Uninvited

                Just x | x == action -> do
                    runDB $ do
                        Entity _ last_edit <- getBy404 $ UniqueWikiLastEdit page_id

                        update page_id [WikiPageContent =. content]
                        edit_id <- insert $ WikiEdit now user_id page_id content comment
                        -- TODO - I think there might be a race condition here...
                        either_last_edit <- insertBy $ WikiLastEdit page_id edit_id

                        if last_edit_id == wikiLastEditEdit last_edit
                         then lift $ setMessage "Updated."
                         else do
                            [ last_editor ] <- map (wikiEditUser . entityVal) <$> selectList [ WikiEditId ==. wikiLastEditEdit last_edit ] []

                            let comment_body = Markdown $ T.unlines 
                                    [ "ticket: edit conflict"
                                    , ""
                                    , "[original version](/w/" <> target <> "/history/" <> toPathPiece last_edit_id <> ")"
                                    , ""
                                    , "[my version](/w/" <> target <> "/history/" <> toPathPiece edit_id <> ")"
                                    , ""
                                    , "[their version](/w/" <> target <> "/history/" <> (toPathPiece $ wikiLastEditEdit last_edit) <> ")"
                                    , ""
                                    , "(this ticket was automatically generated)"
                                    ]

                            comment_id <- insert $ Comment now page_id Nothing user_id comment_body 0

                            void $ insert $ Ticket now "edit conflict" comment_id

                            render <- lift getUrlRenderParams

                            let message_text = Textarea $ T.unlines
                                    [ "Edit conflict for wiki page \"" <> target <> "\"."
                                    , "Ticket created: " <> render (DiscussCommentR target comment_id) []
                                    , "(this message was automatically generated)"
                                    ]

                            void $ insert $ Message now (Just last_editor) (Just user_id) message_text
                            void $ insert $ Message now (Just user_id) (Just last_editor) message_text

                            lift $ setMessage $ flip ($) render
                                    [hamlet|
                                        <em .error>
                                            conflicting edits (ticket created, messages sent)
                                    |]
                            

                        case either_last_edit of
                            Left (Entity to_update _) -> update to_update [WikiLastEditEdit =. edit_id]
                            Right _ -> return ()

                    redirect $ WikiR target
>>>>>>> 536026ab

                _ -> error "Error: unrecognized mode"

                

        FormMissing -> error "Form missing."
        FormFailure msgs -> error $ "Error submitting form: " ++ T.unpack (T.concat msgs)


getEditWikiR :: Text -> Text -> Handler Html
getEditWikiR project_handle target = do
    Entity user_id user <- requireAuth
    (Entity page_id page, Entity _ last_edit) <- runDB $ do
        Entity project_id _ <- getBy404 $ UniqueProjectHandle project_handle
        page_entity <- getBy404 $ UniqueWikiTarget project_id target
        last_edit_entity <- getBy404 $ UniqueWikiLastEdit $ entityKey page_entity
        return (page_entity, last_edit_entity)

    -- TODO when (userRole user < wikiPageCanEdit page) $ permissionDenied "You do not have sufficient privileges to edit this page."

    (wiki_form, _) <- generateFormPost $ editWikiForm (wikiLastEditEdit last_edit) (wikiPageContent page) Nothing

    defaultLayout $(widgetFile "edit_wiki")


getNewWikiR :: Text -> Text -> Handler Html
getNewWikiR project_handle target = do
    Entity user_id user <- requireAuth

    -- TODO when (userRole user < CommitteeMember) $ permissionDenied "You do not have sufficient privileges to create a new page."

    (wiki_form, _) <- generateFormPost $ newWikiForm Nothing Nothing Nothing Nothing

    defaultLayout $(widgetFile "new_wiki")


postNewWikiR :: Text -> Text -> Handler Html
postNewWikiR project_handle target = do
    Entity user_id _ <- requireAuth
    -- TODO when (userRole user < CommitteeMember) $ permissionDenied "You do not have sufficient privileges to create a new page."
    now <- liftIO getCurrentTime

    Entity project_id _ <- runDB $ getBy404 $ UniqueProjectHandle project_handle

    ((result, _), _) <- runFormPost $ newWikiForm Nothing Nothing Nothing Nothing

    case result of
        FormSuccess (content, can_view, can_view_meta, can_edit) -> do
            mode <- lookupPostParam "mode"
            let action :: Text = "create"
            case mode of
                Just "preview" -> do
                        (form, _) <- generateFormPost $ newWikiForm (Just content) (Just can_view) (Just can_view_meta) (Just can_edit)
                        defaultLayout $ renderPreview form action $ renderWiki project_handle target False False page
                            where page = WikiPage target project_id content Uninvited Uninvited Uninvited


                Just x | x == action -> do
                    _ <- runDB $ do
                        page_id <- insert $ WikiPage target project_id content can_view can_view_meta can_edit
                        edit_id <- insert $ WikiEdit now user_id page_id content $ Just "Page created."
                        insert $ WikiLastEdit page_id edit_id

                    setMessage "Created."
                    redirect $ WikiR project_handle target

                _ -> error "unrecognized mode"
            

        FormMissing -> error "Form missing."
        FormFailure msgs -> error $ "Error submitting form: " ++ T.unpack (T.concat msgs)


buildCommentTree :: Entity Comment -> [ Entity Comment ] -> Tree (Entity Comment)
buildCommentTree root rest =
    let treeOfList (node, items) =
            let has_parent p = (== Just (entityKey p)) . commentParent . entityVal
                list = dropWhile (not . has_parent node) items
                (children, rest') = span (has_parent node) list
                items' = map (, rest') children
             in (node, items')

     in unfoldTree treeOfList (root, rest)


getDiscussWikiR :: Text -> Text -> Handler Html
getDiscussWikiR project_handle target = do
    Entity user_id user <- requireAuth
    Entity page_id page  <- runDB $ do
        Entity project_id _ <- getBy404 $ UniqueProjectHandle project_handle
        getBy404 $ UniqueWikiTarget project_id target

    let can_edit = True -- TODO userRole user >= wikiPageCanEdit page

    (roots, rest, users, retraction_map) <- runDB $ do
        roots <- select $ from $ \ comment -> do
            where_ ( comment ^. CommentPage ==. val page_id &&. comment ^. CommentParent ==. val Nothing )
            orderBy [asc (comment ^. CommentCreatedTs)]
            return comment

        rest <- select $ from $ \ comment -> do
            where_ ( comment ^. CommentPage ==. val page_id &&. comment ^. CommentParent !=. val Nothing )
            orderBy [asc (comment ^. CommentParent), asc (comment ^. CommentCreatedTs)]
            return comment

        let get_user_ids = S.fromList . map (commentUser . entityVal) . F.toList
            user_id_list = S.toList $ get_user_ids roots `S.union` get_user_ids rest

        user_entities <- selectList [ UserId <-. user_id_list ] []

        let users = M.fromList $ map (entityKey &&& id) user_entities

        retraction_map <- M.fromList . map ((commentRetractionComment &&& id) . entityVal) <$> selectList [ CommentRetractionComment <-. map entityKey (roots ++ rest) ] []
        return (roots, rest, users, retraction_map)

    let comments = forM_ roots $ \ root -> renderComment user_id project_handle target users 10 0 [] retraction_map $ buildCommentTree root rest

    (comment_form, _) <- generateFormPost $ commentForm Nothing Nothing

    defaultLayout $(widgetFile "wiki_discuss")


getDiscussCommentR :: Text -> Text -> CommentId -> Handler Html
getDiscussCommentR project_handle target comment_id = do
    Entity viewer_id _ <- requireAuth
    Entity page_id _  <- runDB $ do
        Entity project_id _ <- getBy404 $ UniqueProjectHandle project_handle
        getBy404 $ UniqueWikiTarget project_id target

    let can_edit = True -- TODO userRole viewer >= wikiPageCanEdit page

    (root, rest, users, earlier_retractions, retraction_map) <- runDB $ do
        root <- get404 comment_id

        when (commentPage root /= page_id) $ error "Selected comment does not match selected page"

        subtree <- select $ from $ \ comment -> do
            where_ ( comment ^. CommentAncestorAncestor ==. val comment_id )
            return comment
    
        rest <- select $ from $ \ comment -> do
            where_ ( comment ^. CommentPage ==. val page_id
                    &&. comment ^. CommentParent !=. val Nothing
                    &&. comment ^. CommentId >. val comment_id
                    &&. comment ^. CommentId `in_` valList (map (commentAncestorComment . entityVal) subtree))
            orderBy [asc (comment ^. CommentParent), asc (comment ^. CommentCreatedTs)]
            return comment

        let get_user_ids = S.fromList . map (commentUser . entityVal) . F.toList
            user_id_list = S.toList $ S.insert (commentUser root) $ get_user_ids rest

        user_entities <- select $ from $ \ user -> do
            where_ ( user ^. UserId `in_` valList user_id_list )
            return user

        let users = M.fromList $ map (entityKey &&& id) user_entities

        earlier_retractions <- fmap (map entityVal) $ select $ from $ \ (comment_ancestor `InnerJoin` retraction) -> do
            on_ (comment_ancestor ^. CommentAncestorAncestor ==. retraction ^. CommentRetractionComment)
            where_ ( comment_ancestor ^. CommentAncestorComment ==. val comment_id )
            return retraction

        retraction_map <- fmap (M.fromList . map ((commentRetractionComment &&& id) . entityVal)) $ select $ from $ \ retraction -> do
            where_ ( retraction ^. CommentRetractionComment `in_` valList (comment_id : map entityKey rest) )
            return retraction
        
        return (root, rest, users, earlier_retractions, retraction_map)

    (comment_form, _) <- generateFormPost $ commentForm (Just comment_id) Nothing

    defaultLayout $ renderDiscussComment viewer_id project_handle target can_edit comment_form (Entity comment_id root) rest users earlier_retractions retraction_map


renderDiscussComment :: UserId -> Text -> Text -> Bool -> Widget
    -> Entity Comment -> [Entity Comment]
    -> M.Map UserId (Entity User)
    -> [CommentRetraction]
    -> M.Map CommentId CommentRetraction -> Widget

renderDiscussComment viewer_id project_handle target can_edit comment_form root rest users earlier_retractions retraction_map = do
    let Node parent children = buildCommentTree root rest
        comment = renderComment viewer_id project_handle target users 1 0 earlier_retractions retraction_map $ Node parent []
        child_comments = mapM_ (renderComment viewer_id project_handle target users 10 0 [] retraction_map) children

    $(widgetFile "comment")



postDiscussWikiR :: Text -> Text -> Handler Html
postDiscussWikiR project_handle target = do
    Entity user_id user <- requireAuth
    Entity page_id _ <- runDB $ do
        Entity project_id _ <- getBy404 $ UniqueProjectHandle project_handle
        getBy404 $ UniqueWikiTarget project_id target

    now <- liftIO getCurrentTime

    ((result, _), _) <- runFormPost $ commentForm Nothing Nothing

    case result of
        FormSuccess (maybe_parent_id, text) -> do
            depth <- case maybe_parent_id of
                Just parent_id -> do
                    Just parent <- runDB $ get parent_id
                    return $ (+1) $ commentDepth parent
                _ -> return 0

            mode <- lookupPostParam "mode"

            let action :: Text = "post"

            case mode of
                Just "preview" -> do
                    earlier_retractions <- runDB $
                        case maybe_parent_id of
                            Just parent_id -> do
                                ancestors <- fmap ((parent_id :) . map (commentAncestorAncestor . entityVal)) $ select $ from $ \ ancestor -> do
                                    where_ ( ancestor ^. CommentAncestorComment ==. val parent_id )
                                    return ancestor

                                fmap (map entityVal) $ select $ from $ \ retraction -> do
                                    where_ ( retraction ^. CommentRetractionComment `in_` valList ancestors )
                                    return retraction

                            Nothing -> return []


                    (form, _) <- generateFormPost $ commentForm maybe_parent_id (Just text)

                    let comment = Entity (Key $ PersistInt64 0) $ Comment now Nothing Nothing page_id maybe_parent_id user_id text depth
                        user_map = M.singleton user_id $ Entity user_id user
                        rendered_comment = renderDiscussComment user_id project_handle target False (return ()) comment [] user_map earlier_retractions M.empty
                    defaultLayout $ renderPreview form action rendered_comment


                Just x | x == action -> do
                    runDB $ do
                        comment_id <- insert $ Comment now Nothing Nothing page_id maybe_parent_id user_id text depth
                        
                        let content = T.lines $ (\ (Markdown str) -> str) text
                            tickets = map T.strip $ mapMaybe (T.stripPrefix "ticket:") content
                            tags = map T.strip $ mconcat $ map (T.splitOn ",") $ mapMaybe (T.stripPrefix "tags:") content

                        forM_ tickets $ \ ticket -> insert $ Ticket now ticket comment_id
                        forM_ tags $ \ tag -> do
                            tag_id <- fmap (either entityKey id) $ insertBy $ Tag tag
                            insert $ CommentTag comment_id tag_id user_id

                        let getParentAncestors parent_id = do 
                                comment_ancestor_entities <- select $ from $ \ comment_ancestor -> do
                                    where_ ( comment_ancestor ^. CommentAncestorComment ==. val parent_id )
                                    return comment_ancestor

                                let ancestors = map (commentAncestorAncestor . entityVal) comment_ancestor_entities
                                return $ parent_id : ancestors

                        ancestors <- maybe (return []) getParentAncestors maybe_parent_id

                        forM_ ancestors $ \ ancestor_id -> insert $ CommentAncestor comment_id ancestor_id

                    setMessage "comment posted"
                    redirect $ DiscussWikiR project_handle target

                _ -> error "unrecognized mode"

        FormMissing -> error "Form missing."
        FormFailure msgs -> error $ "Error submitting form: " ++ T.unpack (T.intercalate "\n" msgs)


getWikiNewCommentsR :: Text -> Handler Html
getWikiNewCommentsR project_handle = do
    Entity viewer_id viewer <- requireAuth

    maybe_from <- fmap (Key . PersistInt64 . read . T.unpack) <$> lookupGetParam "from"

    now <- liftIO getCurrentTime

    (comments, pages, users, retraction_map) <- runDB $ do
        unfiltered_pages :: [Entity WikiPage] <- select $ from $ \ page -> return page

        let pages = M.fromList $ map (entityKey &&& id) $ {- TODO filter ((userRole viewer >=) . wikiPageCanViewMeta . entityVal) -} unfiltered_pages

        comments <- select $ from $ \ comment -> do
            where_ $ case maybe_from of
                Nothing -> ( comment ^. CommentPage `in_` valList (M.keys pages) )
                Just from_comment -> ( comment ^. CommentPage `in_` valList (M.keys pages)
                                &&. comment ^. CommentId <=. val from_comment )
            orderBy [ desc (comment ^. CommentId) ]
            limit 50
            return comment

        let user_ids = S.toList $ S.fromList $ map (commentUser . entityVal) comments
        users <- fmap (M.fromList . map (entityKey &&& id)) $ select $ from $ \ user -> do
            where_ ( user ^. UserId `in_` valList user_ids )
            return user

        retraction_map <- do
            retractions <- select $ from $ \ comment_retraction -> do
                where_ ( comment_retraction ^. CommentRetractionComment `in_` valList (map entityKey comments) )
                return comment_retraction

            return . M.fromList . map ((commentRetractionComment &&& id) . entityVal) $ retractions

        return (comments, pages, users, retraction_map)

    let PersistInt64 to = unKey $ minimum (map entityKey comments)
        rendered_comments =
            if null comments
             then [whamlet|no new comments|]
             else forM_ comments $ \ (Entity comment_id comment) -> do
                earlier_retractions <- handlerToWidget $ runDB $ do
                    ancestors <- select $ from $ \ comment_ancestor -> do
                        where_ ( comment_ancestor ^. CommentAncestorComment ==. val comment_id )
                        return comment_ancestor

                    fmap (map entityVal) $ select $ from $ \ comment_retraction -> do
                        where_ ( comment_retraction ^. CommentRetractionComment `in_` valList (map (commentAncestorAncestor . entityVal) ancestors))
                        orderBy [ asc (comment_retraction ^. CommentRetractionComment) ]
                        return comment_retraction

                let target = wikiPageTarget $ entityVal $ pages M.! commentPage comment
                    rendered_comment = renderComment viewer_id project_handle target users 1 0 earlier_retractions retraction_map $ Node (Entity comment_id comment) []

                [whamlet|$newline never
                    <div .row>
                        <div .span9>
                            On #
                            <a href="@{WikiR project_handle target}">
                                #{target}
                            :
                            ^{rendered_comment}
                |]

    runDB $ update $ \ user -> do
        set user [ UserReadComments =. val now ]
        where_ ( user ^. UserId ==. val viewer_id )

    defaultLayout $(widgetFile "wiki_new_comments")


getWikiHistoryR :: Text -> Text -> Handler Html
getWikiHistoryR project_handle target = do
    (edits, users) <- runDB $ do
        Entity project_id _ <- getBy404 $ UniqueProjectHandle project_handle
        Entity page_id _ <- getBy404 $ UniqueWikiTarget project_id target
        edits <- select $ from $ \ edit -> do
            where_ ( edit ^. WikiEditPage ==. val page_id )
            orderBy [ desc (edit ^. WikiEditId) ]
            return edit

        let user_id_list = S.toList $ S.fromList $ map (wikiEditUser . entityVal) edits

        users <- fmap (M.fromList . map (entityKey &&& id)) $ select $ from $ \ user -> do
            where_ ( user ^. UserId `in_` valList user_id_list )
            return user
            
        return (edits, users)

    let editsIndexed = zip ([0..] :: [Int]) edits
    defaultLayout $(widgetFile "wiki_history")

-- | A proxy handler that redirects "ugly" to "pretty" diff URLs,
-- e.g. /w/diff?from=a&to=b to /w/diff/a/b
getWikiDiffProxyR :: Text -> Text -> Handler Html
getWikiDiffProxyR project_handle target = do
    (start_edit_id_t, end_edit_id_t) <- runInputGet $ (,)
                                        <$> ireq textField "start"
                                        <*> ireq textField "end"
    let pairMay = do
        s <- fromPathPiece start_edit_id_t
        e <- fromPathPiece end_edit_id_t
        return (s, e)
    maybe
        (invalidArgs ["revision IDs"])
        (\(s, e) -> redirect $ WikiDiffR project_handle target s e)
        pairMay

getWikiDiffR :: Text -> Text -> WikiEditId -> WikiEditId -> Handler Html
getWikiDiffR project_handle target start_edit_id end_edit_id = do
    (start_edit, end_edit) <- runDB $ do
        Entity project_id _ <- getBy404 $ UniqueProjectHandle project_handle
        Entity page_id _ <- getBy404 $ UniqueWikiTarget project_id target
        start_edit <- get404 start_edit_id
        end_edit <- get404 end_edit_id

        when (page_id /= wikiEditPage start_edit) $ error "selected 'start' edit is not an edit of selected page"
        when (page_id /= wikiEditPage end_edit) $ error "selected 'end' edit is not an edit of selected page"

        return (start_edit, end_edit)

    let diffEdits = getDiff `on` ((\ (Markdown text) -> T.lines text) . wikiEditContent)
        renderDiff = mconcat . map (\ a -> (case a of Both x _ -> toHtml x; First x -> del (toHtml x); Second x -> ins (toHtml x)) >> br)

    defaultLayout $(widgetFile "wiki_diff")

getWikiEditR :: Text -> Text -> WikiEditId -> Handler Html
getWikiEditR project_handle target edit_id = do
    edit <- runDB $ do
        Entity project_id _ <- getBy404 $ UniqueProjectHandle project_handle
        Entity page_id _ <- getBy404 $ UniqueWikiTarget project_id target
        edit <- get404 edit_id

        when (page_id /= wikiEditPage edit) $ error "selected edit is not an edit of selected page"

        return edit

    defaultLayout $(widgetFile "wiki_edit")

getWikiNewEditsR :: Text -> Handler Html
getWikiNewEditsR project_handle = do
    Entity viewer_id viewer <- requireAuth

    maybe_from <- fmap (Key . PersistInt64 . read . T.unpack) <$> lookupGetParam "from"

    now <- liftIO getCurrentTime
    (edits, pages, users) :: ([Entity WikiEdit], M.Map WikiPageId (Entity WikiPage), M.Map UserId (Entity User)) <- runDB $ do
        unfiltered_pages :: [Entity WikiPage] <- select $ from $ \ page -> return page
        let pages = M.fromList $ map (entityKey &&& id) $ {- TODO filter ((userRole viewer >=) . wikiPageCanViewMeta . entityVal) -} unfiltered_pages
        edits <- select $ from $ \ edit -> do
            where_ $ case maybe_from of
                Nothing -> ( edit ^. WikiEditPage `in_` valList (M.keys pages) )
                Just from_edit -> ( edit ^. WikiEditPage `in_` valList (M.keys pages) &&. edit ^. WikiEditId <=. val from_edit )
            orderBy [ desc (edit ^. WikiEditId) ]
            limit 50
            return edit

        let user_ids = S.toList $ S.fromList $ map (wikiEditUser . entityVal) edits
        users <- fmap (M.fromList . map (entityKey &&& id)) $ selectList [ UserId <-. user_ids ] []
        return (edits, pages, users)

    let PersistInt64 to = unKey $ minimum (map entityKey edits)
        renderEdit (Entity edit_id edit) =
            let editor = users M.! wikiEditUser edit
                page = pages M.! wikiEditPage edit
             in [whamlet|
                    <tr>
                        <td>
                            <a href="@{WikiEditR project_handle (wikiPageTarget (entityVal page)) edit_id}">
                                #{wikiPageTarget (entityVal page)}

                        <td>
                            ^{renderTime (wikiEditTs edit)}

                        <td>
                            <a href="@{UserR (entityKey editor)}">
                                #{userPrintName editor}
                        $maybe comment <- wikiEditComment edit
                            <td>
                                #{comment}
                |]

    runDB $ update $ \ user -> do
        set user [ UserReadEdits =. val now ]
        where_ ( user ^. UserId ==. val viewer_id )

    defaultLayout $(widgetFile "wiki_new_edits")


getRetractCommentR :: Text -> Text -> CommentId -> Handler Html
getRetractCommentR project_handle target comment_id = do
    Entity user_id user <- requireAuth
    comment <- runDB $ get404 comment_id
    when (commentUser comment /= user_id) $ permissionDenied "You can only retract your own comments."

    earlier_retractions <- runDB $
        case commentParent comment of
            Just parent_id -> do
                ancestors <- do
                    comment_ancestor_entities <- select $ from $ \ comment_ancestor -> do
                        where_ ( comment_ancestor ^. CommentAncestorComment ==. val parent_id )
                        return comment_ancestor

                    return . (parent_id :) . map (commentAncestorAncestor . entityVal) $ comment_ancestor_entities

                fmap (map entityVal) $ select $ from $ \ comment_retraction -> do
                    where_ ( comment_retraction ^. CommentRetractionComment `in_` valList ancestors )
                    return comment_retraction

            Nothing -> return []


    (retract_form, _) <- generateFormPost $ retractForm Nothing
    let rendered_comment = renderDiscussComment user_id project_handle target False (return ()) (Entity comment_id comment) [] (M.singleton user_id $ Entity user_id user) earlier_retractions M.empty

    defaultLayout $ [whamlet|
        ^{rendered_comment}
        <form method="POST">
            ^{retract_form}
            <input type="submit" name="mode" value="preview retraction">
    |]

postRetractCommentR :: Text -> Text -> CommentId -> Handler Html
postRetractCommentR project_handle target comment_id = do
    Entity user_id user <- requireAuth
    comment <- runDB $ get404 comment_id
    when (commentUser comment /= user_id) $ permissionDenied "You can only retract your own comments."

    ((result, _), _) <- runFormPost $ retractForm Nothing

    case result of
        FormSuccess reason -> do
            earlier_retractions <- runDB $
                case commentParent comment of
                    Just parent_id -> do
                        ancestors <- do
                            comment_ancestor_entities <- select $ from $ \ comment_ancestor -> do
                                where_ ( comment_ancestor ^. CommentAncestorComment ==. val parent_id )
                                return comment_ancestor

                            return . (parent_id :) . map (commentAncestorAncestor . entityVal) $ comment_ancestor_entities
                        map entityVal <$> selectList [ CommentRetractionComment <-. ancestors ] []

                    Nothing -> return []

            let action :: Text = "retract"
            mode <- lookupPostParam "mode"
            case mode of
                Just "preview retraction" -> do
                    (form, _) <- generateFormPost $ retractForm (Just reason)
                    let soon = UTCTime (ModifiedJulianDay 0) 0
                        retraction = CommentRetraction soon reason comment_id
                        
                    defaultLayout $ renderPreview form action $ renderDiscussComment user_id project_handle target False (return ()) (Entity comment_id comment) [] (M.singleton user_id $ Entity user_id user) earlier_retractions $ M.singleton comment_id retraction


                Just a | a == action -> do
                    now <- liftIO getCurrentTime
                    _ <- runDB $ insert $ CommentRetraction now reason comment_id

                    redirect $ DiscussCommentR project_handle target comment_id

                _ -> error "Error: unrecognized mode."
        _ -> error "Error when submitting form."

retractForm :: Maybe Markdown -> Form Markdown
retractForm reason = renderDivs $ areq snowdriftMarkdownField "Retraction reason:" reason
    

renderComment :: UserId -> Text -> Text -> M.Map UserId (Entity User) -> Int -> Int
    -> [CommentRetraction] -> M.Map CommentId CommentRetraction -> Tree (Entity Comment) -> Widget

renderComment viewer_id project_handle target users max_depth depth earlier_retractions retraction_map tree = do
    maybe_route <- handlerToWidget getCurrentRoute

    let Entity comment_id comment = rootLabel tree
        children = subForest tree

        Entity user_id user = users M.! commentUser comment
        author_name = userPrintName (Entity user_id user)
        comment_time = renderTime (commentCreatedTs comment)

        top_level = (commentDepth comment == 0)
        even_depth = not top_level && commentDepth comment `mod` 2 == 1
        odd_depth = not top_level && not even_depth

        maybe_retraction = M.lookup comment_id retraction_map
        empty_list = []

     in $(widgetFile "comment_body")


countReplies :: [Tree a] -> Int
countReplies = sum . map (F.sum . fmap (const 1))


editWikiForm :: WikiEditId -> Markdown -> Maybe Text -> Form (WikiEditId, Markdown, Maybe Text)
editWikiForm last_edit_id content comment = renderDivs $ (,,)
        <$> areq hiddenField "" (Just last_edit_id)
        <*> areq snowdriftMarkdownField "Page Content" (Just content)
        <*> aopt textField "Comment" (Just comment)


newWikiForm :: Maybe Markdown -> Maybe Role -> Maybe Role -> Maybe Role -> Form (Markdown, Role, Role, Role)
newWikiForm content can_view can_view_meta can_edit = renderDivs $ (,,,)
        <$> areq snowdriftMarkdownField "Page Content" content
        <*> areq (roleField Admin) "Minimum Role to View" (can_view <|> Just GeneralPublic)
        <*> areq (roleField Admin) "Minimum Role to View Metadata" (can_view_meta <|> Just CommitteeCandidate)
        <*> areq (roleField Admin) "Minimum Role to Edit" (can_edit <|> Just CommitteeMember)


disabledCommentForm :: Form Markdown
disabledCommentForm = renderDivs $ areq snowdriftMarkdownField ("Reply" { fsAttrs = [("disabled","")] }) Nothing

commentForm :: Maybe CommentId -> Maybe Markdown -> Form (Maybe CommentId, Markdown)
commentForm parent content = renderDivs
    $ (,)
        <$> aopt hiddenField "" (Just parent)
        <*> areq snowdriftMarkdownField (if parent == Nothing then "Comment" else "Reply") content

renderPreview :: Widget -> Text -> Widget -> Widget
renderPreview form action widget =
    [whamlet|
        <form method="POST" style="padding : 0em; margin : 0em">
            <div .row>
                <div .span9>
                    <div .alert>
                        This is a preview; your changes have not been saved!
                        You can edit it below.
                    <input type=submit name=mode value="#{action}">

            ^{widget}

            <div .row>
                <div .span9>
                    <div .alert>
                        This is a preview; your changes have not been saved!
                    <input type=submit name=mode value="preview">
                    <input type=submit name=mode value="#{action}">
                    ^{form}
                    <input type=submit name=mode value="preview">
                    <input type=submit name=mode value="#{action}">
    |]


<|MERGE_RESOLUTION|>--- conflicted
+++ resolved
@@ -8,9 +8,8 @@
 import Widgets.Markdown
 import Widgets.Time
 
-import Control.Applicative ((<|>))
-
-import Model.Role (Role (..), roleField)
+import Model.Role (Role (..))
+import Model.Permission
 import Model.User
 
 import Yesod.Markdown
@@ -25,8 +24,6 @@
 
 import Data.Tree
 
-import Control.Arrow ((&&&))
-
 import Data.Time
 
 import Data.Algorithm.Diff (getDiff, Diff (..))
@@ -35,42 +32,38 @@
 
 getWikiR :: Text -> Text -> Handler Html
 getWikiR project_handle target = do
-    Entity _ page <- runDB $ do
+    maybe_user_id <- maybeAuthId
+
+    let can_view_meta = isJust maybe_user_id
+
+    (page, can_edit) <- runDB $ do
         Entity project_id _ <- getBy404 $ UniqueProjectHandle project_handle
-        page_entity <- getBy404 $ UniqueWikiTarget project_id target
-
-        return page_entity
-
-    let can_view = wikiPageCanView page
-
-    (can_edit, can_view_meta) <- if can_view == Public
-         then do
-            maybe_user <- maybeAuth
-            case maybe_user of
-                Nothing -> return (False, False)
-                Just _ -> return (True, True) -- TODO (userRole user >= wikiPageCanEdit page, userRole user >= wikiPageCanViewMeta page)
-                    
-         else do
-            Entity _ _ <- requireAuth
-            -- TODO when (userRole user < can_view) $ permissionDenied "You do not have sufficient privileges to view this page."
-
-            return (True, True) -- TODO (userRole user >= wikiPageCanEdit page, userRole user >= wikiPageCanViewMeta page)
+        Entity _ page <- getBy404 $ UniqueWikiTarget project_id target
+
+        -- TODO this should be changed when we add moderation
+        can_edit <-
+            let getCanEdit user_id = do
+                    fmap (not . null) $ select $ from $ \ pur -> do
+                        where_ $ pur ^. ProjectUserRoleUser ==. val user_id
+                            &&. pur ^. ProjectUserRoleProject ==. val project_id
+                            &&. pur ^. ProjectUserRoleRole ==. val Admin
+                        limit 1
+                        return ()
+             in maybe (return False) getCanEdit maybe_user_id
+
+        return (page, can_edit)
 
     defaultLayout $ renderWiki project_handle target can_edit can_view_meta page
 
 
 getWikiPagesR :: Text -> Handler Html
 getWikiPagesR project_handle = do
-    Entity _ user <- requireAuth
-
-    unfiltered_pages <- runDB $ select $ from $ \ (project `InnerJoin` wiki_page) -> do
+    pages <- runDB $ select $ from $ \ (project `InnerJoin` wiki_page) -> do
         on_ $ project ^. ProjectId ==. wiki_page ^. WikiPageProject
         where_ $ project ^. ProjectHandle ==. val project_handle
         orderBy [asc $ wiki_page ^. WikiPageTarget]
         return wiki_page
 
-    let pages = {- TODO filter (\ page -> wikiPageCanView (entityVal page) <= userRole user) -} unfiltered_pages
-
     defaultLayout $(widgetFile "wiki_pages")
 
 
@@ -83,18 +76,17 @@
     Entity user_id _ <- requireAuth
     now <- liftIO getCurrentTime
 
-<<<<<<< HEAD
+    affiliated <- runDB $ (||)
+            <$> isProjectAffiliated project_handle user_id
+            <*> isProjectAdmin "snowdrift" user_id
+
+    when (not affiliated) $ permissionDenied "you do not have permission to edit this page"
 
     (project_id, Entity page_id page, Entity _ last_edit) <- runDB $ do
         Entity project_id _ <- getBy404 $ UniqueProjectHandle project_handle
         page_entity <- getBy404 $ UniqueWikiTarget project_id target
         last_edit_entity <- getBy404 $ UniqueWikiLastEdit $ entityKey page_entity
         return (project_id, page_entity, last_edit_entity)
-=======
-    Entity page_id page <- runDB $ getBy404 $ UniqueWikiTarget target
->>>>>>> 536026ab
-
-    -- TODO when (userRole user < wikiPageCanEdit page) $ permissionDenied "You do not have sufficient privileges to edit this page."
 
     ((result, _), _) <- runFormPost $ editWikiForm undefined (wikiPageContent page) Nothing
 
@@ -105,41 +97,17 @@
 
             let action :: Text = "update"
 
-<<<<<<< HEAD
-                case mode of
-                    Just "preview" -> do
-                        (form, _) <- generateFormPost $ editWikiForm (wikiLastEditEdit last_edit) content comment
-                        defaultLayout $ renderPreview form action $ renderWiki project_handle target False False new_page
-                            where new_page = WikiPage target project_id content Uninvited Uninvited Uninvited
-
-                    Just x | x == action -> do
-                        runDB $ do
-                            update $ \ wiki_page -> do
-                                where_ ( wiki_page ^. WikiPageId ==. val page_id )
-                                set wiki_page [WikiPageContent =. val content]
-
-                            edit_id <- insert $ WikiEdit now user_id page_id content comment
-                            either_last_edit <- insertBy $ WikiLastEdit page_id edit_id
-                            case either_last_edit of
-                                Left (Entity to_update _) -> update $ \ wiki_last_edit -> do
-                                    set wiki_last_edit [WikiLastEditEdit =. val edit_id]
-                                    where_ ( wiki_last_edit ^. WikiLastEditId ==. val to_update )
-
-                                Right _ -> return ()
-
-                        setMessage "Updated."
-                        redirect $ WikiR project_handle target
-=======
             case mode of
                 Just "preview" -> do
                     (form, _) <- generateFormPost $ editWikiForm last_edit_id content comment
-                    defaultLayout $ renderPreview form action $ renderWiki target False False $ WikiPage target content Uninvited Uninvited Uninvited
+                    defaultLayout $ renderPreview form action $ renderWiki project_handle target False False $ WikiPage target project_id content NormalPermissions
 
                 Just x | x == action -> do
                     runDB $ do
-                        Entity _ last_edit <- getBy404 $ UniqueWikiLastEdit page_id
-
-                        update page_id [WikiPageContent =. content]
+                        update $ \ p -> do
+                            set p [WikiPageContent =. val content]
+                            where_ $ p ^. WikiPageId ==. val page_id
+
                         edit_id <- insert $ WikiEdit now user_id page_id content comment
                         -- TODO - I think there might be a race condition here...
                         either_last_edit <- insertBy $ WikiLastEdit page_id edit_id
@@ -147,7 +115,9 @@
                         if last_edit_id == wikiLastEditEdit last_edit
                          then lift $ setMessage "Updated."
                          else do
-                            [ last_editor ] <- map (wikiEditUser . entityVal) <$> selectList [ WikiEditId ==. wikiLastEditEdit last_edit ] []
+                            [ Value last_editor ] <- select $ from $ \ edit -> do
+                                where_ $ edit ^. WikiEditId ==. val (wikiLastEditEdit last_edit)
+                                return $ edit ^. WikiEditUser
 
                             let comment_body = Markdown $ T.unlines 
                                     [ "ticket: edit conflict"
@@ -161,7 +131,7 @@
                                     , "(this ticket was automatically generated)"
                                     ]
 
-                            comment_id <- insert $ Comment now page_id Nothing user_id comment_body 0
+                            comment_id <- insert $ Comment now (Just now) (Just user_id) page_id Nothing user_id comment_body 0
 
                             void $ insert $ Ticket now "edit conflict" comment_id
 
@@ -169,7 +139,7 @@
 
                             let message_text = Textarea $ T.unlines
                                     [ "Edit conflict for wiki page \"" <> target <> "\"."
-                                    , "Ticket created: " <> render (DiscussCommentR target comment_id) []
+                                    , "Ticket created: " <> render (DiscussCommentR project_handle target comment_id) []
                                     , "(this message was automatically generated)"
                                     ]
 
@@ -184,11 +154,13 @@
                             
 
                         case either_last_edit of
-                            Left (Entity to_update _) -> update to_update [WikiLastEditEdit =. edit_id]
+                            Left (Entity to_update _) -> update $ \ l -> do
+                                set l [WikiLastEditEdit =. val edit_id]
+                                where_ $ l ^. WikiLastEditId ==. val to_update
+
                             Right _ -> return ()
 
-                    redirect $ WikiR target
->>>>>>> 536026ab
+                    redirect $ WikiR project_handle target
 
                 _ -> error "Error: unrecognized mode"
 
@@ -207,7 +179,11 @@
         last_edit_entity <- getBy404 $ UniqueWikiLastEdit $ entityKey page_entity
         return (page_entity, last_edit_entity)
 
-    -- TODO when (userRole user < wikiPageCanEdit page) $ permissionDenied "You do not have sufficient privileges to edit this page."
+    affiliated <- runDB $ (||)
+            <$> isProjectAffiliated project_handle user_id
+            <*> isProjectAdmin "snowdrift" user_id
+
+    when (not affiliated) $ permissionDenied "you do not have permission to edit this page"
 
     (wiki_form, _) <- generateFormPost $ editWikiForm (wikiLastEditEdit last_edit) (wikiPageContent page) Nothing
 
@@ -218,9 +194,13 @@
 getNewWikiR project_handle target = do
     Entity user_id user <- requireAuth
 
-    -- TODO when (userRole user < CommitteeMember) $ permissionDenied "You do not have sufficient privileges to create a new page."
-
-    (wiki_form, _) <- generateFormPost $ newWikiForm Nothing Nothing Nothing Nothing
+    affiliated <- runDB $ (||)
+            <$> isProjectAffiliated project_handle user_id
+            <*> isProjectAdmin "snowdrift" user_id
+
+    when (not affiliated) $ permissionDenied "you do not have permission to edit this page"
+
+    (wiki_form, _) <- generateFormPost $ newWikiForm Nothing
 
     defaultLayout $(widgetFile "new_wiki")
 
@@ -228,27 +208,33 @@
 postNewWikiR :: Text -> Text -> Handler Html
 postNewWikiR project_handle target = do
     Entity user_id _ <- requireAuth
-    -- TODO when (userRole user < CommitteeMember) $ permissionDenied "You do not have sufficient privileges to create a new page."
+
+    affiliated <- runDB $ (||)
+            <$> isProjectAffiliated project_handle user_id
+            <*> isProjectAdmin "snowdrift" user_id
+
+    when (not affiliated) $ permissionDenied "you do not have permission to edit this page"
+
     now <- liftIO getCurrentTime
 
     Entity project_id _ <- runDB $ getBy404 $ UniqueProjectHandle project_handle
 
-    ((result, _), _) <- runFormPost $ newWikiForm Nothing Nothing Nothing Nothing
+    ((result, _), _) <- runFormPost $ newWikiForm Nothing
 
     case result of
-        FormSuccess (content, can_view, can_view_meta, can_edit) -> do
+        FormSuccess content -> do
             mode <- lookupPostParam "mode"
             let action :: Text = "create"
             case mode of
                 Just "preview" -> do
-                        (form, _) <- generateFormPost $ newWikiForm (Just content) (Just can_view) (Just can_view_meta) (Just can_edit)
+                        (form, _) <- generateFormPost $ newWikiForm (Just content)
                         defaultLayout $ renderPreview form action $ renderWiki project_handle target False False page
-                            where page = WikiPage target project_id content Uninvited Uninvited Uninvited
+                            where page = WikiPage target project_id content NormalPermissions
 
 
                 Just x | x == action -> do
                     _ <- runDB $ do
-                        page_id <- insert $ WikiPage target project_id content can_view can_view_meta can_edit
+                        page_id <- insert $ WikiPage target project_id content NormalPermissions
                         edit_id <- insert $ WikiEdit now user_id page_id content $ Just "Page created."
                         insert $ WikiLastEdit page_id edit_id
 
@@ -281,7 +267,9 @@
         Entity project_id _ <- getBy404 $ UniqueProjectHandle project_handle
         getBy404 $ UniqueWikiTarget project_id target
 
-    let can_edit = True -- TODO userRole user >= wikiPageCanEdit page
+    affiliated <- runDB $ (||)
+            <$> isProjectAffiliated project_handle user_id
+            <*> isProjectAdmin "snowdrift" user_id
 
     (roots, rest, users, retraction_map) <- runDB $ do
         roots <- select $ from $ \ comment -> do
@@ -384,6 +372,12 @@
         Entity project_id _ <- getBy404 $ UniqueProjectHandle project_handle
         getBy404 $ UniqueWikiTarget project_id target
 
+    affiliated <- runDB $ (||)
+            <$> isProjectAffiliated project_handle user_id
+            <*> isProjectAdmin "snowdrift" user_id
+
+    when (not affiliated) $ permissionDenied "you do not have permission to post comments here"
+
     now <- liftIO getCurrentTime
 
     ((result, _), _) <- runFormPost $ commentForm Nothing Nothing
@@ -531,6 +525,7 @@
 
 getWikiHistoryR :: Text -> Text -> Handler Html
 getWikiHistoryR project_handle target = do
+    _ <- requireAuthId
     (edits, users) <- runDB $ do
         Entity project_id _ <- getBy404 $ UniqueProjectHandle project_handle
         Entity page_id _ <- getBy404 $ UniqueWikiTarget project_id target
@@ -554,6 +549,8 @@
 -- e.g. /w/diff?from=a&to=b to /w/diff/a/b
 getWikiDiffProxyR :: Text -> Text -> Handler Html
 getWikiDiffProxyR project_handle target = do
+    _ <- requireAuthId
+
     (start_edit_id_t, end_edit_id_t) <- runInputGet $ (,)
                                         <$> ireq textField "start"
                                         <*> ireq textField "end"
@@ -568,6 +565,8 @@
 
 getWikiDiffR :: Text -> Text -> WikiEditId -> WikiEditId -> Handler Html
 getWikiDiffR project_handle target start_edit_id end_edit_id = do
+    _ <- requireAuthId
+
     (start_edit, end_edit) <- runDB $ do
         Entity project_id _ <- getBy404 $ UniqueProjectHandle project_handle
         Entity page_id _ <- getBy404 $ UniqueWikiTarget project_id target
@@ -586,6 +585,8 @@
 
 getWikiEditR :: Text -> Text -> WikiEditId -> Handler Html
 getWikiEditR project_handle target edit_id = do
+    _ <- requireAuthId
+
     edit <- runDB $ do
         Entity project_id _ <- getBy404 $ UniqueProjectHandle project_handle
         Entity page_id _ <- getBy404 $ UniqueWikiTarget project_id target
@@ -605,8 +606,7 @@
 
     now <- liftIO getCurrentTime
     (edits, pages, users) :: ([Entity WikiEdit], M.Map WikiPageId (Entity WikiPage), M.Map UserId (Entity User)) <- runDB $ do
-        unfiltered_pages :: [Entity WikiPage] <- select $ from $ \ page -> return page
-        let pages = M.fromList $ map (entityKey &&& id) $ {- TODO filter ((userRole viewer >=) . wikiPageCanViewMeta . entityVal) -} unfiltered_pages
+        pages <- fmap (M.fromList . map (entityKey &&& id)) $ select $ from $ \ page -> return page
         edits <- select $ from $ \ edit -> do
             where_ $ case maybe_from of
                 Nothing -> ( edit ^. WikiEditPage `in_` valList (M.keys pages) )
@@ -761,12 +761,8 @@
         <*> aopt textField "Comment" (Just comment)
 
 
-newWikiForm :: Maybe Markdown -> Maybe Role -> Maybe Role -> Maybe Role -> Form (Markdown, Role, Role, Role)
-newWikiForm content can_view can_view_meta can_edit = renderDivs $ (,,,)
-        <$> areq snowdriftMarkdownField "Page Content" content
-        <*> areq (roleField Admin) "Minimum Role to View" (can_view <|> Just GeneralPublic)
-        <*> areq (roleField Admin) "Minimum Role to View Metadata" (can_view_meta <|> Just CommitteeCandidate)
-        <*> areq (roleField Admin) "Minimum Role to Edit" (can_edit <|> Just CommitteeMember)
+newWikiForm :: Maybe Markdown -> Form Markdown
+newWikiForm content = renderDivs $ areq snowdriftMarkdownField "Page Content" content
 
 
 disabledCommentForm :: Form Markdown
