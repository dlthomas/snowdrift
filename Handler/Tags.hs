module Handler.Tags where

import Import

import Model.User
import Model.AnnotatedTag


import Widgets.Tag

import Model.WikiPage

import qualified Data.Map as M
import qualified Data.Set as S
import qualified Data.Text as T

processCommentTags :: ([AnnotatedTag] -> Handler Html) -> Text -> Text -> CommentId -> Handler Html
processCommentTags go project_handle target comment_id = do
    (_, Entity page_id _) <- getPageInfo project_handle target

    comment_page_id <- runDB $ getCommentPageId comment_id

    when (comment_page_id /= page_id) $ error "wrong page for comment"

    tags <- fmap (map $ (commentTagTag &&& (commentTagUser &&& commentTagCount)) . entityVal) $ runDB $ select $ from $ \ comment_tag -> do
        where_ $ comment_tag ^. CommentTagComment ==. val comment_id
        return comment_tag

    tag_map <- fmap (M.fromList . entityPairs) $ runDB $ select $ from $ \ tag -> do
        where_ $ tag ^. TagId `in_` valList (S.toList $ S.fromList $ map fst tags)
        return tag

    go =<< buildAnnotatedTags tag_map (CommentTagR project_handle target comment_id) tags


processCommentTag :: (AnnotatedTag -> Handler Html) -> Text -> Text -> CommentId -> TagId -> Handler Html
processCommentTag go project_handle target comment_id tag_id = do
    (_, Entity page_id _) <- getPageInfo project_handle target

    comment_page <- runDB $ getCommentPageId comment_id

    when (comment_page /= page_id) $ error "wrong page for comment"

    tags <- fmap (map $ (commentTagTag &&& (commentTagUser &&& commentTagCount)) . entityVal) $ runDB $ select $ from $ \ comment_tag -> do
        where_ $ comment_tag ^. CommentTagComment ==. val comment_id &&. comment_tag ^. CommentTagTag ==. val tag_id
        return comment_tag

    tag_map <- fmap (M.fromList . entityPairs) $ runDB $ select $ from $ \ tag -> do
        where_ $ tag ^. TagId `in_` valList (S.toList $ S.fromList $ map fst tags)
        return tag

    annotated_tags <- buildAnnotatedTags tag_map (CommentTagR project_handle target comment_id) tags

    case annotated_tags of
        [] -> error "That tag has not been applied to this comment."
        [tag] -> go tag
        _ -> error "This should never happen."

renderTags :: [AnnotatedTag] -> Handler Html
renderTags tags = defaultLayout $(widgetFile "tags")


tagBumpForm :: Int -> Form Int
tagBumpForm = renderDivs . areq hiddenField "" . Just


getOldCommentTagR :: Text -> Text -> CommentId -> TagId -> Handler Html
getOldCommentTagR project_handle target comment_id tag_id = redirect $ OldCommentTagR project_handle target comment_id tag_id

getCommentTagR :: Text -> Text -> CommentId -> TagId -> Handler Html
getCommentTagR = processCommentTag $ \ (AnnotatedTag tag url color user_votes) -> do
    let tag_name = tagName $ entityVal tag

    (incForm, _) <- generateFormPost $ tagBumpForm 1
    (decForm, _) <- generateFormPost $ tagBumpForm (-1)

    defaultLayout $(widgetFile "tag")


postOldCommentTagR :: Text -> Text -> CommentId -> TagId -> Handler Html
postOldCommentTagR = postCommentTagR

postCommentTagR :: Text -> Text -> CommentId -> TagId -> Handler Html
postCommentTagR project_handle target comment_id tag_id = do
    user_id <- requireAuthId

    (_, Entity page_id _) <- getPageInfo project_handle target

    comment_page_id <- runDB $ getCommentPageId comment_id

    when (comment_page_id /= page_id) $ error "wrong page for comment"

    direction <- lookupPostParam "direction"

    let delta = case T.unpack <$> direction of
            Just "+" -> 1
            Just "-" -> -1
            Just "\215" -> -1
            Nothing -> error "direction unset"
            Just str -> error $ "unrecognized direction: " ++ str

    runDB $ do
        maybe_comment_tag_entity <- getBy $ UniqueCommentTag comment_id tag_id user_id
        case maybe_comment_tag_entity of
            Nothing -> void $ insert $ CommentTag comment_id tag_id user_id delta
            Just (Entity comment_tag_id comment_tag) -> case commentTagCount comment_tag + delta of
                0 -> delete $ from $ \ ct -> where_ $ ct ^. CommentTagId ==. val comment_tag_id
                x -> void $ update $ \ ct -> do
                    set ct [ CommentTagCount =. val x ]
                    where_ $ ct ^. CommentTagId ==. val comment_tag_id

    setUltDestReferer
    redirectUltDest $ CommentTagR project_handle target comment_id tag_id


getOldCommentTagsR :: Text -> Text -> CommentId -> Handler Html
getOldCommentTagsR project_handle target comment_id = redirect $ CommentTagsR project_handle target comment_id

getCommentTagsR :: Text -> Text -> CommentId -> Handler Html
getCommentTagsR = processCommentTags renderTags

createCommentTagForm :: Form (Text, Text)
createCommentTagForm = renderBootstrap3 $ (,)
    <$> areq textField "" Nothing
    <*> areq hiddenField "" (Just "create")

newCommentTagForm :: [Entity Tag] -> Form (TagId, Text)
newCommentTagForm all_tags = renderBootstrap3 $ (,)
    <$> areq (selectFieldList tags) "" Nothing
    <*> areq hiddenField "" (Just "apply")
    where tags = fmap (\(Entity tag_id tag) -> (tagName tag, tag_id)) all_tags

getOldNewCommentTagR :: Text -> Text -> CommentId -> Handler Html
getOldNewCommentTagR project_handle target comment_id = redirect $ NewCommentTagR project_handle target comment_id

getNewCommentTagR :: Text -> Text -> CommentId -> Handler Html
getNewCommentTagR project_handle target comment_id = do
    Entity user_id user <- requireAuth

    when (not $ isJust $ userEstablishedTs user) (permissionDenied "You must be an established user to add tags")

    Entity project_id _ <- runDB $ getBy404 $ UniqueProjectHandle project_handle
    Entity page_id _ <- runDB $ getBy404 $ UniqueWikiTarget project_id target

    comment <- runDB $ get404 comment_id
    comment_page_id <- runDB $ getCommentPageId comment_id

    when (comment_page_id /= page_id) $ error "wrong page for comment"

    comment_tags <- fmap (map entityVal) $ runDB $ select $ from $ \ comment_tag -> do
        where_ $ comment_tag ^. CommentTagComment ==. val comment_id
        return comment_tag

    tag_map <- fmap (M.fromList . entityPairs) $ runDB $ select $ from $ \ tag -> do
        where_ $ tag ^. TagId `in_` valList (S.toList $ S.fromList $ map commentTagTag comment_tags)
        return tag

    tags <- annotateCommentTags tag_map project_handle target comment_id comment_tags

    all_tags :: [Entity Tag] <- runDB $ select $ from $ \ tag -> do
        orderBy [ desc (tag ^. TagName) ]
        return tag

    (apply_form, _) <- generateFormPost $ newCommentTagForm all_tags
    (create_form, _) <- generateFormPost $ createCommentTagForm

    defaultLayout $(widgetFile "new_comment_tag")


postOldNewCommentTagR :: Text -> Text -> CommentId -> Handler Html
postOldNewCommentTagR = postNewCommentTagR False

postCreateNewCommentTagR = postNewCommentTagR True
postApplyNewCommentTagR = postNewCommentTagR False

postNewCommentTagR :: Bool -> Text -> Text -> CommentId -> Handler Html
postNewCommentTagR create_tag project_handle target comment_id = do
    user_id <- requireAuthId

<<<<<<< HEAD
    (_, Entity page_id _) <- getPageInfo project_handle target
=======
    when (not $ isJust $ userEstablishedTs user) (permissionDenied "You must be an established user to add tags")

    (Entity project_id _, Entity page_id _) <- getPageInfo project_handle target
>>>>>>> 85bec691


    comment_page_id <- runDB $ getCommentPageId comment_id

    when (comment_page_id /= page_id) $ error "wrong page for comment"

    all_tags :: [Entity Tag] <- runDB $ select $ from $ \ tag -> do
        orderBy [ desc (tag ^. TagName) ]
        return tag

    let formFailure es = error $ T.unpack $ "form submission failed: " <> T.intercalate "; " es

    if create_tag
        then do
            ((result_create, _), _) <- runFormPost $ createCommentTagForm
            case result_create of 
                FormSuccess (tag_name, _) -> do
                    runDB $ do
                        maybe_tag <- getBy $ UniqueTag tag_name
                        case maybe_tag of
                            Nothing -> do 
                                tag_id <- insert $ Tag tag_name
                                insert $ CommentTag comment_id tag_id user_id 1
                            Just _ -> permissionDenied "tag already exists"
                    redirectUltDest $ DiscussCommentR project_handle target comment_id
                FormMissing -> error "form missing"
                FormFailure es -> formFailure es
        else do
            ((result_apply, _), _) <- runFormPost $ newCommentTagForm all_tags
            case result_apply of 
                FormSuccess (tag_id, _) -> do
                    runDB $ do
                        maybe_tag <- get tag_id
                        case maybe_tag of
                            Nothing -> permissionDenied "tag does not exist"
                            Just _ -> void $ insert $ CommentTag comment_id tag_id user_id 1
                    redirectUltDest $ DiscussCommentR project_handle target comment_id
                FormMissing -> error "form missing"
                FormFailure es -> formFailure (es <> [T.pack " apply"])

{-
    case result of
        FormMissing -> error "form missing"
        FormFailure es -> error $ T.unpack $ "form submission failed: " <> T.intercalate "; " es
        FormSuccess tag_id -> do
            runDB $ do
                maybe_tag <- get tag_id
                case maybe_tag of
                    {-
                    Nothing -> insert $ Tag tag_name
                    -}
                    Nothing -> permissionDenied "tag does not exist"
                    Just _ ->
                        void $ insert $ CommentTag comment_id tag_id user_id 1

            redirectUltDest $ DiscussCommentR project_handle target comment_id
-}<|MERGE_RESOLUTION|>--- conflicted
+++ resolved
@@ -177,13 +177,9 @@
 postNewCommentTagR create_tag project_handle target comment_id = do
     user_id <- requireAuthId
 
-<<<<<<< HEAD
-    (_, Entity page_id _) <- getPageInfo project_handle target
-=======
     when (not $ isJust $ userEstablishedTs user) (permissionDenied "You must be an established user to add tags")
 
     (Entity project_id _, Entity page_id _) <- getPageInfo project_handle target
->>>>>>> 85bec691
 
 
     comment_page_id <- runDB $ getCommentPageId comment_id
