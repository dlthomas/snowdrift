--- conflicted
+++ resolved
@@ -136,11 +136,8 @@
                      Widgets.Doc
                      Widgets.Markdown
                      Widgets.Navbar
-<<<<<<< HEAD
                      Widgets.Search
                      Widgets.Time
-=======
->>>>>>> 95d55de7
                      Widgets.Tag
                      Widgets.Preview
                      Widgets.ProjectPledges
