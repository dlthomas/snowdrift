--- conflicted
+++ resolved
@@ -78,11 +78,8 @@
                      Handler.Wiki.Comment
                      View.Comment
                      View.User
-<<<<<<< HEAD
+                     View.Wiki
                      View.PledgeButton
-=======
-                     View.Wiki
->>>>>>> 8bf90504
                      Version
                      Widgets.Doc
                      Widgets.Markdown
