--- conflicted
+++ resolved
@@ -28,12 +28,7 @@
 import           Network.Wai.Logger                   (clockDateCacher)
 import qualified Network.Wai.Middleware.RequestLogger as RequestLogger
 import           System.Environment
-<<<<<<< HEAD
-import           System.Log.FastLogger                (newStdoutLoggerSet, defaultBufSize, flushLogStr)
-=======
 import           System.Log.FastLogger                (newStdoutLoggerSet, defaultBufSize)
-import           System.IO                            (stderr)
->>>>>>> 5b839471
 import           Yesod.Core.Types                     (loggerSet, Logger (Logger))
 import           Yesod.Default.Config
 import           Yesod.Default.Main hiding (LogFunc)
