module Handler.Simple where

import Import

import Network.HTTP.Types.Status (movedPermanently301)

import Dev
import Handler.TH
import Handler.Utils
import Widgets.Doc

getIntroR,
    getFloR,
    getNetworkEffectR,
    getSustainableFundingR,
    getCoOpR,
    getAboutHomeR,
    getContactR,
    getPSignupR,
    getTeamR,
    getPressR,
    getSponsorsR,
    getDonateR,
<<<<<<< HEAD
    getMerchandiseR
=======
    getAssetsR
>>>>>>> 9c55aefa
    :: Handler Html
getIntroR              = $(simpleHandler "how-it-works/intro" "Intro")
getFloR                = $(simpleHandler "how-it-works/flo" "FLO")
getNetworkEffectR      = $(simpleHandler "how-it-works/network-effect"
                                         "Network Effect")
getSustainableFundingR = $(simpleHandler "how-it-works/sustainable-funding"
                                         "Sustainable Funding")
getCoOpR               = $(simpleHandler "how-it-works/co-op" "Co-op")
getPSignupR            = $(simpleHandler "project-signup" "Project Signup")
getAboutHomeR          = $(simpleHandler "about/old-homepage" "About")
getContactR            = $(simpleHandler "contact" "Contact")
getTeamR               = $(simpleHandler "team" "Team")
getPressR              = $(simpleHandler "press" "Press")
getSponsorsR           = $(simpleHandler "sponsors" "Sponsors")
getDonateR             = $(simpleHandler "donate" "Donate")
<<<<<<< HEAD
getMerchandiseR        = $(simpleHandler "merchandise" "Merchandise")
=======
getAssetsR             = $(simpleHandler "assets" "Assets")
>>>>>>> 9c55aefa

-- * TODO: Convert these.
getTermsR,
    getPrivacyR,
    getTrademarksR
    :: Handler Html
getTermsR = defaultLayoutNew "terms-of-use" $ do
    snowdriftTitle "Terms of Use"
    alphaRewriteNotice
    renderDoc "Terms of Use"
getPrivacyR = defaultLayoutNew "privacy" $ do
    snowdriftTitle "Privacy Policy"
    alphaRewriteNotice
    renderDoc "Privacy Policy"
getTrademarksR = defaultLayoutNew "trademarks" $ do
    snowdriftTitle "Trademarks"
    alphaRewriteNotice
    renderDoc "Trademarks"

-- | Permanent redirects for legacy urls that may still be referenced
-- outside of the type-safe project
getLegacyTouR,
    getLegacyPrivR,
    getLegacyJsLicenseR
    :: Handler Html
getLegacyTouR       = redirectWith movedPermanently301 TermsR
getLegacyPrivR      = redirectWith movedPermanently301 PrivacyR
getLegacyJsLicenseR = redirectWith movedPermanently301 JsLicensesR<|MERGE_RESOLUTION|>--- conflicted
+++ resolved
@@ -21,11 +21,8 @@
     getPressR,
     getSponsorsR,
     getDonateR,
-<<<<<<< HEAD
     getMerchandiseR
-=======
     getAssetsR
->>>>>>> 9c55aefa
     :: Handler Html
 getIntroR              = $(simpleHandler "how-it-works/intro" "Intro")
 getFloR                = $(simpleHandler "how-it-works/flo" "FLO")
@@ -41,11 +38,8 @@
 getPressR              = $(simpleHandler "press" "Press")
 getSponsorsR           = $(simpleHandler "sponsors" "Sponsors")
 getDonateR             = $(simpleHandler "donate" "Donate")
-<<<<<<< HEAD
 getMerchandiseR        = $(simpleHandler "merchandise" "Merchandise")
-=======
 getAssetsR             = $(simpleHandler "assets" "Assets")
->>>>>>> 9c55aefa
 
 -- * TODO: Convert these.
 getTermsR,
