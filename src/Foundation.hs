module Foundation where

import Import.NoFoundation

import Blaze.ByteString.Builder.Char.Utf8 (fromText)
import Control.Concurrent.STM
import Control.Exception.Lifted (throwIO, handle)
import Control.Monad.Logger
import Control.Monad.Reader
import Control.Monad.Trans.Resource
import Control.Monad.Writer.Strict (WriterT, runWriterT)
import Data.Char (isSpace)
import Data.Text as T
import Network.HTTP.Conduit (Manager)
import Network.Libravatar
import Text.Blaze.Html.Renderer.Text (renderHtml)
import Text.Hamlet (hamletFile)
import Text.Jasmine (minifym)
import Web.Authenticate.BrowserId (browserIdJs)
import Yesod hiding (runDB, (==.), count, Value)
import Yesod.Auth.BrowserId (authBrowserId)
import Yesod.Auth.HashDB (authHashDB, setPassword)
import Yesod.Core.Types (Logger)
import Yesod.Default.Config
import Yesod.Default.Util (addStaticContentExternal)
import Yesod.Form.Jquery
import Yesod.Static
import qualified Data.ByteString.Lazy.Char8 as LB
import qualified Data.Text.Lazy as TL
import qualified Data.Text.Lazy.Encoding as E
import qualified Database.Persist
import qualified Settings
import qualified Yesod as Y

import Model.Currency

-- A type for running DB actions outside of a Handler.
type Daemon a = ReaderT App (LoggingT (ResourceT IO)) a

-- | The foundation datatype for your application. This can be a good place to
-- keep settings and values requiring initialization before your application
-- starts running, such as database connections. Every handler will have
-- access to the data present here.
data App = App
    { appNavbar        :: WidgetT App IO ()
    , appSettings      :: AppConfig DefaultEnv Extra
    , appStatic        :: Static -- ^ Settings for static file serving.
    , appConnPool      :: Database.Persist.PersistConfigPool Settings.PersistConf -- ^ Database connection pool.
    , appHttpManager   :: Manager
    , persistConfig    :: Settings.PersistConf
    , appLogger        :: Logger
    , appEventChan     :: TChan SnowdriftEvent
    , appEventHandlers :: AppConfig DefaultEnv Extra
                       -> [SnowdriftEvent -> Daemon ()]
    }

plural :: Integral i => i -> Text -> Text -> Text
plural 1 x _ = x
plural _ _ y = y

-- Set up i18n messages. See the message folder.
mkMessage "App" "messages" "en"

-- FIXME
type ProjectHandle = Text
type UserHandle = UserId

-- This is where we define all of the routes in our application. For a full
-- explanation of the syntax, please see:
-- http://www.yesodweb.com/book/routing-and-handlers
--
-- Note that this is really half the story; in Application.hs, mkYesodDispatch
-- generates the rest of the code. Please see the linked documentation for an
-- explanation for this split.
--
-- This function also generates the following type synonyms:
-- type Handler = HandlerT App IO
-- type Widget = WidgetT App IO ()
mkYesodData "App" $(parseRoutesFile "config/routes")

-- | A convenient synonym for creating forms.
type Form x = Html -> MForm (HandlerT App IO) (FormResult x, Widget)

licenseNotice :: LB.ByteString
licenseNotice = E.encodeUtf8 $ renderJavascriptUrl (\_ _ -> T.empty)
    [julius|
    /*
     @licstart  The following is the entire license notice for the JavaScript code in this page.

     Copyright (C) 2012-2014  Snowdrift.coop

     The JavaScript code in this page is free software: you can
     redistribute it and/or modify it under the terms of the GNU
     Affero General Public License (GNU AGPL) as published by the Free Software
     Foundation, either version 3 of the License, or (at your option)
     any later version.  The code is distributed WITHOUT ANY WARRANTY;
     without even the implied warranty of MERCHANTABILITY or FITNESS
     FOR A PARTICULAR PURPOSE.  See the GNU GPL for more details.

     As additional permission under GNU AGPL version 3 section 7, you
     may distribute non-source (e.g., minimized or compacted) forms of
     that code without the copy of the GNU AGPL normally required by
     section 4, provided you include this license notice and a URL
     through which recipients can access the Corresponding Source.

     @licend  The above is the entire license notice for the JavaScript code in this page.
    */
    |]

-- Please see the documentation for the Yesod typeclass. There are a number
-- of settings which can be configured by overriding methods here.
instance Yesod App where
    -- Controls the base of generated URLs. For more information on modifying,
    -- see: https://github.com/yesodweb/yesod/wiki/Overriding-approot
    approot = ApprootMaster $ appRoot . appSettings

    -- Store session data on the client in encrypted cookies.
    makeSessionBackend _ = fmap Just $ defaultClientSessionBackend
        (48 * 60)    -- timeout in minutes, (48 * 60) = 48 hours = 2 days
        "config/client_session_key.aes"

    defaultLayout widget = do
        master <- getYesod
        mmsg <- getMessage
        malert <- getAlert

        let navbar = appNavbar master

        -- We break up the default layout into two components:
        -- default-layout is the contents of the body tag, and
        -- default-layout-wrapper is the entire page. Since the final
        -- value passed to hamletToRepHtml cannot be a widget, this allows
        -- you to use normal widget features in default-layout.

        pc <- widgetToPageContent $ do
            setTitle "Snowdrift.coop"
            addStylesheet $ StaticR css_bootstrap_min_css
            addScript $ StaticR js_bootstrap_min_js
            navbar
            $(widgetFile "default-layout")
        withUrlRenderer $(hamletFile "templates/default-layout-wrapper.hamlet")

    -- This is done to provide an optimization for serving static files from
    -- a separate domain. Please see the staticRoot setting in Settings.hs
    urlRenderOverride y = \case
        StaticR s  ->
            Just (uncurry (joinPath y (Settings.staticRoot (appSettings y)))
                          (renderRoute s))
        -- I have determined that this *only* exists for the sake of
        -- templates/persona.julius.
        PostLoginR -> Just (fromText "/dest")
        _          -> Nothing

    -- The page to be redirected to when authentication is required.
    authRoute _ = Just $ AuthR LoginR

    -- default to authorized, restricted in the individual handlers
    isAuthorized _ _ = return Authorized

    errorHandler (PermissionDenied s) = do
        maybe_user <- maybeAuth
        selectRep $
            provideRep $ defaultLayout $ do
                setTitle $
                    toHtml $ "Permission Denied: " <> s <> " | Snowdrift.coop"
                $(widgetFile "permission-denied")

    errorHandler other_error = defaultErrorHandler other_error

    -- This function creates static content files in the static folder
    -- and names them based on a hash of their content. This allows
    -- expiration dates to be set far in the future without worry of
    -- users receiving stale content.
    --
    -- Adds license before minification and after successful minification,
    -- to make sure it's there whether or not minification succeeds.
    --
    addStaticContent extension mime content =
        if LB.all isSpace content
         then return Nothing
         else
            let license = either Left (Right . LB.append licenseNotice)
             in addStaticContentExternal (license . minifym) base64md5 Settings.staticDir (StaticR . flip StaticRoute []) extension mime (LB.append licenseNotice content)

    -- What messages should be logged. The following includes all messages when
    -- in development, and warnings and errors in production.
    shouldLog _ _source level = development || level `elem` [LevelInfo, LevelWarn, LevelError]

    makeLogger = return . appLogger

-- How to run database actions.
instance YesodPersist App where
    type YesodPersistBackend App = SqlBackend
    runDB action = do
        master <- getYesod
        runSqlPool action $ appConnPool master
instance YesodPersistRunner App where
    getDBRunner = defaultGetDBRunner appConnPool

-- set which project in the site runs the site itself
getSiteProject :: Handler (Entity Project)
getSiteProject = fromMaybe (error "No project has been defined as the owner of this website.") <$>
    (getSiteProjectHandle >>= runYDB . getBy . UniqueProjectHandle)

getSiteProjectHandle :: Handler Text
getSiteProjectHandle = extraSiteProject . appExtra . appSettings <$> getYesod


snowdriftAuthBrowserId :: AuthPlugin App
snowdriftAuthBrowserId =
    let complete = PluginR "browserid" []
        login toMaster = do
            addScriptRemote browserIdJs
            $(widgetFile "persona")
     in (authBrowserId def) { apLogin = login }

snowdriftAuthHashDB :: AuthPlugin App
snowdriftAuthHashDB =
    let auth = authHashDB (Just . UniqueUser)
        loginRoute = PluginR "hashdb" ["login"]
        login toMaster =
            $(widgetFile "built-in-login")
     in auth { apLogin = login }

instance YesodAuth App where
    type AuthId App = UserId

    -- Where to send a user after successful login
    loginDest _ = HomeR
    -- Where to send a user after logout
    logoutDest _ = HomeR
    -- Override the above destinations when a Referer: header is present
    redirectToReferer _ = True

    getAuthId creds = do
        maybe_user_id <- runDB $ getBy $ UniqueUser $ credsIdent creds
        case (credsPlugin creds, maybe_user_id) of
            (_, Just (Entity user_id _)) -> return $ Just user_id
            ("hashdb",    _) -> error "Credentials not recognized"
            ("browserid", _) ->
                createUser (credsIdent creds) Nothing Nothing emailStuff Nothing Nothing
            _ -> error "Unhandled credentials plugin"
      where
        emailStuff = Just $ NewEmail True $ credsIdent creds

    -- You can add other plugins like BrowserID, email or OAuth here
    authPlugins _ = [ snowdriftAuthBrowserId, snowdriftAuthHashDB ]

    authHttpManager = appHttpManager

    loginHandler = do
        app <- lift getYesod
        toParent <- getRouteToParent

        lift $ defaultLayoutNew "auth" $(widgetFile "auth")

instance YesodAuthPersist App

data NewEmail = NewEmail
    { neVerified :: Bool
    , neAddr :: Text
    }

createUser :: Text -> Maybe Text -> Maybe Text -> Maybe NewEmail -> Maybe Text
           -> Maybe Text -> Handler (Maybe UserId)
createUser ident passwd name newEmail avatar nick = do
    langs <- mapMaybe (readMaybe . T.unpack) <$> languages
    now <- liftIO getCurrentTime
    handle (\DBException -> return Nothing) $ runYDB $ do
        account_id <- insert (Account 0)
        discussion_id <- insert (Discussion 0)
        user <- maybe return setPassword passwd $ newUser langs now account_id discussion_id
        uid_maybe <- insertUnique user
        case uid_maybe of
            Just user_id -> do

                -- TODO: refactor back to insertSelect when quoting issue is resolved
                --
                -- insertSelect $ from $ \p -> return $ TagColor <# (p ^. DefaultTagColorTag) <&> val user_id <&> (p ^. DefaultTagColorColor)
                --
                default_tag_colors <- select $ from return
                forM_ default_tag_colors $ \(Entity _ (DefaultTagColor tag color)) -> insert $ TagColor tag user_id color
                --

                insertDefaultNotificationPrefs user_id
                welcome_route <- getUrlRender
                            -- 'MonolingualWikiR' is deprecated.
                            <*> pure (MonolingualWikiR "snowdrift" "welcome" [])
                let notif_text = Markdown $ T.unlines
                        [ "Thanks for registering!"
                        , "<br> Please read our [**welcome message**](" <>
                          welcome_route <>
                          "), and let us know any questions."
                        ]

                insert_ $ UserNotification now NotifWelcome user_id notif_text False
                return $ Just user_id
            Nothing -> do
                lift $ addAlert "danger" "Handle already in use."
                throwIO DBException
  where
    newUser langs now account_id discussion_id =
        User { userIdent = ident
             , userEmail = (neAddr <$> newEmail)
             , userEmail_verified = (maybe False neVerified newEmail)
             , userCreatedTs = now
             , userHash = Nothing
             , userSalt = Nothing
             , userName = name
             , userAccount = account_id
             , userAvatar = avatar
             , userBlurb = Nothing
             , userStatement = Nothing
             , userIrcNick = nick
             , userLanguages = langs
             , userReadNotifications = now
             , userReadApplications = now
             , userEstablished = EstUnestablished
             , userDiscussion = discussion_id
             }

    insertDefaultNotificationPrefs :: UserId -> DB ()
    insertDefaultNotificationPrefs user_id =
        void . insertMany $ uncurry (UserNotificationPref user_id) <$>
            -- 'NotifWelcome' is not set since it is delivered when a
            -- user is created.
            [ (NotifBalanceLow,        UserNotifDeliverWebsiteAndEmail)
            , (NotifUnapprovedComment, UserNotifDeliverEmail)
            , (NotifRethreadedComment, UserNotifDeliverWebsite)
            , (NotifReply,             UserNotifDeliverEmail)
            , (NotifEditConflict,      UserNotifDeliverWebsite)
            , (NotifFlag,              UserNotifDeliverWebsiteAndEmail)
            , (NotifFlagRepost,        UserNotifDeliverWebsite)
            ]

instance YesodJquery App

instance (MonadBaseControl IO m, MonadIO m, MonadThrow m) => HasGithubRepo (HandlerT App m) where
    getGithubRepo = extraGithubRepo . appExtra . appSettings <$> getYesod

-- This instance is required to use forms. You can modify renderMessage to
-- achieve customized and internationalized form validation messages.
instance RenderMessage App FormMessage where
    renderMessage _ _ = defaultFormMessage

-- | Get the 'Extra' value, used to hold data from the settings.yml file.
getExtra :: Handler Extra
getExtra = fmap (appExtra . appSettings) getYesod

-- expanded session messages
-- need to use a seperate key to maintain compatability with Yesod.Auth

alertKey :: Text
alertKey = "_MSG_ALERT"


addAlertEm :: Text -> Text -> Text -> Handler ()
addAlertEm level msg em = do
    render <- getUrlRenderParams
    prev <- lookupSession alertKey

    setSession alertKey $ maybe id mappend prev $ TL.toStrict $ renderHtml $
        [hamlet|
        <div .alert .alert-#{level}>
          <em>#{em}
          #{msg}
        |] render

-- TODO: don't export this
addAlert :: Text -> Text -> Handler ()
addAlert level msg = do
    render <- getUrlRenderParams
    prev   <- lookupSession alertKey

    setSession alertKey $ maybe id mappend prev $ TL.toStrict $ renderHtml $
        [hamlet|
        <div .alert .alert-#{level}>
          #{msg}
        |] render

alertDanger, alertInfo, alertSuccess, alertWarning :: Text -> Handler ()
alertDanger  = addAlert "danger"
alertInfo    = addAlert "info"
alertSuccess = addAlert "success"
alertWarning = addAlert "warning"

getAlert :: Handler (Maybe Html)
getAlert = do
    mmsg <- liftM (fmap preEscapedToMarkup) $ lookupSession alertKey
    deleteSession alertKey
    return mmsg

-- | Write a list of SnowdriftEvent to the event channel.
pushEvents :: (MonadIO m, MonadReader App m) => [SnowdriftEvent] -> m ()
pushEvents events = ask >>= liftIO . atomically . forM_ events . writeTChan . appEventChan

--------------------------------------------------------------------------------

-- There are FOUR different kinds of database actions, each with a different run function.
-- Terminology:
--    DB - database
--    Y  - Yesod
--    S  - Snowdrift

-- Convenient type synonym for all that is required to hit the database in a monad.
-- Types that satisfy this constraint: Handler, Daemon.
type DBConstraint m = (MonadBaseControl IO m, MonadIO m, MonadLogger m, MonadResource m, MonadReader App m)

-- Run a Daemon in IO.
runDaemon :: App -> Daemon a -> IO a
runDaemon app daemon =
    runResourceT $
      runLoggingT
        (runReaderT daemon app)
        (messageLoggerSource app (appLogger app))

-- A basic database action.
type DB a = forall m. DBConstraint m => SqlPersistT m a

runDB :: DBConstraint m => DB a -> m a
runDB action = do
    app <- ask
    Database.Persist.runPool (persistConfig app) action (appConnPool app)

-- A database action that requires the inner monad to be Handler (for example, to use
-- get404 or getBy404)
type YDB a = SqlPersistT Handler a

runYDB :: YDB a -> Handler a
runYDB = Y.runDB

-- A database action that writes [SnowdriftEvent], to be run after the transaction is complete.
type SDB a  = forall m. DBConstraint m => WriterT [SnowdriftEvent] (SqlPersistT m) a

runSDB :: DBConstraint m => SDB a -> m a
runSDB w = do
    (a, events) <- runDB (runWriterT w)
    pushEvents events
    return a

-- A combination of YDB and SDB (writes events, requires inner Handler).
type SYDB a = WriterT [SnowdriftEvent] (SqlPersistT Handler) a

runSYDB :: SYDB a -> Handler a
runSYDB w = do
    (a, events) <- runYDB (runWriterT w)
    pushEvents events
    return a

-- from http://stackoverflow.com/questions/8066850/why-doesnt-haskells-prelude-read-return-a-maybe
readMaybe   :: (Read a) => String -> Maybe a
readMaybe s = case [x | (x,t) <- reads s, ("","") <- lex t] of
                  [x] -> Just x
                  _   -> Nothing

-- | New layout for new pages.
--
-- Once the new design is in place, this will probably replace
-- defaultLayout... though we may want to continue to have separate
-- 'defaults' for different sections e.g. project pages
<<<<<<< HEAD
defaultLayoutNew :: Text -> Widget -> Handler Html
defaultLayoutNew _name widget = do
=======
--
-- pageName is used as a class for a top-level <div> wrapper.
defaultLayoutNew :: Text -> Widget -> Handler Html
defaultLayoutNew pageName widget = do
>>>>>>> 151bbc7d
    master <- getYesod
    mmsg <- getMessage
    malert <- getAlert
    maybeUser  <- maybeAuth

    -- Use Libravatar for an avatar if available.  Otherwise, use default
    -- Default URL is hardcoded to allow usage even while developing on local
    --    machine.
    let defaultUrl = "http://snowdrift.coop/static/img/default-avatar.png"
    mavatar <- liftIO $ maybe (return $ Just defaultUrl) 
                            (\email -> fmap (fmap T.pack) $ 
                                   avatarUrl (Left $ T.unpack email)
                                             False
                                             (Just $ T.unpack defaultUrl)
                                             Nothing)
                            (userEmail . entityVal =<< maybeUser)

    let avatar = fromMaybe defaultUrl mavatar
    let navbar :: Widget = $(widgetFile "default/navbar")
    let footer :: Widget = $(widgetFile "default/footer")

    pc <- widgetToPageContent $ do
        $(widgetFile "default/reset")
        $(widgetFile "default/breaks")
        $(widgetFile "default/fonts")
        $(widgetFile "default/grid")
        $(widgetFile "default-layout-new")
    withUrlRenderer $(hamletFile "templates/default-layout-wrapper.hamlet")<|MERGE_RESOLUTION|>--- conflicted
+++ resolved
@@ -458,15 +458,10 @@
 -- Once the new design is in place, this will probably replace
 -- defaultLayout... though we may want to continue to have separate
 -- 'defaults' for different sections e.g. project pages
-<<<<<<< HEAD
-defaultLayoutNew :: Text -> Widget -> Handler Html
-defaultLayoutNew _name widget = do
-=======
 --
 -- pageName is used as a class for a top-level <div> wrapper.
 defaultLayoutNew :: Text -> Widget -> Handler Html
 defaultLayoutNew pageName widget = do
->>>>>>> 151bbc7d
     master <- getYesod
     mmsg <- getMessage
     malert <- getAlert
