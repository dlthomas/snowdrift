module Foundation where

import Blaze.ByteString.Builder.Char.Utf8 (fromText)
import Control.Applicative
import Control.Concurrent.STM
import Control.Exception.Lifted (throwIO, handle)
import Control.Monad
import Control.Monad.Logger
import Control.Monad.Reader
import Control.Monad.Trans.Resource
import Control.Monad.Writer.Strict (WriterT, runWriterT)
import Data.Char (isSpace)
import Data.Int (Int64)
import Data.Maybe (mapMaybe, fromMaybe)
import Data.Monoid
import Data.Text as T
import Data.Time
import Database.Esqueleto
import Network.HTTP.Conduit (Manager)
import Prelude
import Text.Blaze.Html.Renderer.Text (renderHtml)
import Text.Hamlet (hamletFile)
import Text.Jasmine (minifym)
import Web.Authenticate.BrowserId (browserIdJs)
import Yesod hiding (runDB, (==.), count, Value)
import Yesod.Auth
import Yesod.Auth.BrowserId (authBrowserId)
import Yesod.Auth.HashDB (authHashDB, setPassword)
import Yesod.Core.Types (Logger)
import Yesod.Default.Config
import Yesod.Default.Util (addStaticContentExternal)
import Yesod.Form.Jquery
import Yesod.Markdown (Markdown (..))
import Yesod.Static
import qualified Data.ByteString.Lazy.Char8 as LB
import qualified Data.Text.Lazy as TL
import qualified Data.Text.Lazy.Encoding as E
import qualified Database.Persist
import qualified Settings
import qualified Yesod as Y

import Model
import Model.Currency
import Model.Established.Internal (Established(..))
import Model.Language
import Model.Notification.Internal
            (UserNotificationType(..), UserNotificationDelivery(..))
import Model.SnowdriftEvent.Internal
import Settings (widgetFile, Extra (..))
import Settings.Development (development)
import Settings.StaticFiles

-- A type for running DB actions outside of a Handler.
type Daemon a = ReaderT App (LoggingT (ResourceT IO)) a

-- | The foundation datatype for your application. This can be a good place to
-- keep settings and values requiring initialization before your application
-- starts running, such as database connections. Every handler will have
-- access to the data present here.
data App = App
    { appNavbar        :: WidgetT App IO ()
    , appSettings      :: AppConfig DefaultEnv Extra
    , appStatic        :: Static -- ^ Settings for static file serving.
    , appConnPool      :: Database.Persist.PersistConfigPool Settings.PersistConf -- ^ Database connection pool.
    , appHttpManager   :: Manager
    , persistConfig    :: Settings.PersistConf
    , appLogger        :: Logger
    , appEventChan     :: TChan SnowdriftEvent
    , appEventHandlers :: AppConfig DefaultEnv Extra
                       -> [SnowdriftEvent -> Daemon ()]
    }

plural :: Integral i => i -> Text -> Text -> Text
plural 1 x _ = x
plural _ _ y = y

-- Set up i18n messages. See the message folder.
mkMessage "App" "messages" "en"

-- This is where we define all of the routes in our application. For a full
-- explanation of the syntax, please see:
-- http://www.yesodweb.com/book/routing-and-handlers
--
-- Note that this is really half the story; in Application.hs, mkYesodDispatch
-- generates the rest of the code. Please see the linked documentation for an
-- explanation for this split.
--
-- This function also generates the following type synonyms:
-- type Handler = HandlerT App IO
-- type Widget = WidgetT App IO ()
mkYesodData "App" $(parseRoutesFile "config/routes")

-- | A convenient synonym for creating forms.
type Form x = Html -> MForm (HandlerT App IO) (FormResult x, Widget)

licenseNotice :: LB.ByteString
licenseNotice = E.encodeUtf8 $ renderJavascriptUrl (\_ _ -> T.empty)
    [julius|
    /*
     @licstart  The following is the entire license notice for the JavaScript code in this page.

     Copyright (C) 2012-2014  Snowdrift.coop

     The JavaScript code in this page is free software: you can
     redistribute it and/or modify it under the terms of the GNU
     Affero General Public License (GNU AGPL) as published by the Free Software
     Foundation, either version 3 of the License, or (at your option)
     any later version.  The code is distributed WITHOUT ANY WARRANTY;
     without even the implied warranty of MERCHANTABILITY or FITNESS
     FOR A PARTICULAR PURPOSE.  See the GNU GPL for more details.

     As additional permission under GNU AGPL version 3 section 7, you
     may distribute non-source (e.g., minimized or compacted) forms of
     that code without the copy of the GNU AGPL normally required by
     section 4, provided you include this license notice and a URL
     through which recipients can access the Corresponding Source.

     @licend  The above is the entire license notice for the JavaScript code in this page.
    */
    |]

-- Please see the documentation for the Yesod typeclass. There are a number
-- of settings which can be configured by overriding methods here.
instance Yesod App where
    -- Controls the base of generated URLs. For more information on modifying,
    -- see: https://github.com/yesodweb/yesod/wiki/Overriding-approot
    approot = ApprootMaster $ appRoot . appSettings

    -- Store session data on the client in encrypted cookies.
    makeSessionBackend _ = fmap Just $ defaultClientSessionBackend
        (48 * 60)    -- timeout in minutes, (48 * 60) = 48 hours = 2 days
        "config/client_session_key.aes"

    defaultLayout widget = do
        master <- getYesod
        mmsg <- getMessage
        malert <- getAlert

        let navbar = appNavbar master

        -- We break up the default layout into two components:
        -- default-layout is the contents of the body tag, and
        -- default-layout-wrapper is the entire page. Since the final
        -- value passed to hamletToRepHtml cannot be a widget, this allows
        -- you to use normal widget features in default-layout.

        pc <- widgetToPageContent $ do
            setTitle "Snowdrift.coop"
            addStylesheet $ StaticR css_bootstrap_min_css
            addScript $ StaticR js_bootstrap_min_js
            navbar
            $(widgetFile "default-layout")
        withUrlRenderer $(hamletFile "templates/default-layout-wrapper.hamlet")

    -- This is done to provide an optimization for serving static files from
    -- a separate domain. Please see the staticRoot setting in Settings.hs
    urlRenderOverride y (StaticR s) =
        Just $ uncurry (joinPath y (Settings.staticRoot $ appSettings y)) $ renderRoute s

    urlRenderOverride _ PostLoginR = Just (fromText "/dest")
    urlRenderOverride _ _ = Nothing

    -- The page to be redirected to when authentication is required.
    authRoute _ = Just $ AuthR LoginR

    -- default to authorized, restricted in the individual handlers
    isAuthorized _ _ = return Authorized

    errorHandler (PermissionDenied s) = do
        maybe_user <- maybeAuth
        selectRep $
            provideRep $ defaultLayout $ do
<<<<<<< HEAD
                setTitle $
                    toHtml $ "Permission Denied: " <> s <> " | Snowdrift.coop"
                toWidget [hamlet|$newline never
                    <h1>Permission Denied
                    <p>
                        $maybe _ <- maybe_user
                            You do not have permission to view this page at this time. #
                            If you think you should, let us know #
                            $# TODO
                            and we'll fix it for you or everyone. #
                            Otherwise, you can always go to our #
                            <a href=@{HomeR}>main page
                            .
                        $nothing
                            You are not logged in, and this page is not publicly visible. #
                            <a href=@{AuthR LoginR}>Log in or create an account
                            \or return to our #
                            <a href=@{HomeR}>main page
                            .
                |]
=======
                snowdriftTitle $ "Permission Denied: " <> s
                $(widgetFile "permission-denied")
>>>>>>> 8277b2ce

    errorHandler other_error = defaultErrorHandler other_error

    -- This function creates static content files in the static folder
    -- and names them based on a hash of their content. This allows
    -- expiration dates to be set far in the future without worry of
    -- users receiving stale content.
    --
    -- Adds license before minification and after successful minification,
    -- to make sure it's there whether or not minification succeeds.
    --
    addStaticContent extension mime content =
        if LB.all isSpace content
         then return Nothing
         else
            let license = either Left (Right . LB.append licenseNotice)
             in addStaticContentExternal (license . minifym) base64md5 Settings.staticDir (StaticR . flip StaticRoute []) extension mime (LB.append licenseNotice content)

    -- What messages should be logged. The following includes all messages when
    -- in development, and warnings and errors in production.
    shouldLog _ _source level = development || level `elem` [LevelInfo, LevelWarn, LevelError]

    makeLogger = return . appLogger

-- How to run database actions.
instance YesodPersist App where
    type YesodPersistBackend App = SqlBackend
    runDB action = do
        master <- getYesod
        runSqlPool action $ appConnPool master
instance YesodPersistRunner App where
    getDBRunner = defaultGetDBRunner appConnPool

-- set which project in the site runs the site itself
getSiteProject :: Handler (Entity Project)
getSiteProject = fromMaybe (error "No project has been defined as the owner of this website.") <$>
    (getSiteProjectHandle >>= runYDB . getBy . UniqueProjectHandle)

getSiteProjectHandle :: Handler Text
getSiteProjectHandle = extraSiteProject . appExtra . appSettings <$> getYesod

authBrowserIdFixed :: AuthPlugin App
authBrowserIdFixed =
    let complete = PluginR "browserid" []
        login :: (Route Auth -> Route App) -> WidgetT App IO ()
        login toMaster = do
            addScriptRemote browserIdJs

            -- it's "BrowserID" for the backend, but the user-facing
            -- front-end is called "Mozilla Persona"
            $(widgetFile "persona-fixed")

     in (authBrowserId def) { apLogin = login }

snowdriftAuthBrowserId :: AuthPlugin App
snowdriftAuthBrowserId =
    let auth = authBrowserIdFixed
        login toMaster = do
            let parentLogin = apLogin auth toMaster
            $(widgetFile "persona")
     in auth { apLogin = login }

snowdriftAuthHashDB :: AuthPlugin App
snowdriftAuthHashDB =
    let auth = authHashDB (Just . UniqueUser)
        loginRoute = PluginR "hashdb" ["login"]
        login toMaster =
            $(widgetFile "built-in-login")
     in auth { apLogin = login }

instance YesodAuth App where
    type AuthId App = UserId

    -- Where to send a user after successful login
    loginDest _ = HomeR
    -- Where to send a user after logout
    logoutDest _ = HomeR
    -- Override the above destinations when a Referer: header is present
    redirectToReferer _ = True

    getAuthId creds = do
        maybe_user_id <- runDB $ getBy $ UniqueUser $ credsIdent creds
        case (credsPlugin creds, maybe_user_id) of
            (_, Just (Entity user_id _)) -> return $ Just user_id
            ("hashdb",    _) -> error "Credentials not recognized"
            ("browserid", _) ->
                createUser (credsIdent creds) Nothing Nothing emailStuff Nothing Nothing
            _ -> error "Unhandled credentials plugin"
      where
        emailStuff = Just $ NewEmail True $ credsIdent creds

    -- You can add other plugins like BrowserID, email or OAuth here
    authPlugins _ = [ snowdriftAuthBrowserId, snowdriftAuthHashDB ]

    authHttpManager = appHttpManager

    loginHandler = do
        app <- lift getYesod
        toParent <- getRouteToParent

        lift $ defaultLayout $(widgetFile "auth")

instance YesodAuthPersist App

data NewEmail = NewEmail
    { neVerified :: Bool
    , neAddr :: Text
    }

createUser :: Text -> Maybe Text -> Maybe Text -> Maybe NewEmail -> Maybe Text
           -> Maybe Text -> Handler (Maybe UserId)
createUser ident passwd name newEmail avatar nick = do
    langs <- mapMaybe (readMaybe . T.unpack) <$> languages
    now <- liftIO getCurrentTime
    handle (\DBException -> return Nothing) $ runYDB $ do
        account_id <- insert (Account 0)
        discussion_id <- insert (Discussion 0)
        user <- maybe return setPassword passwd $ newUser langs now account_id discussion_id
        uid_maybe <- insertUnique user
        case uid_maybe of
            Just user_id -> do

                -- TODO: refactor back to insertSelect when quoting issue is resolved
                --
                -- insertSelect $ from $ \p -> return $ TagColor <# (p ^. DefaultTagColorTag) <&> val user_id <&> (p ^. DefaultTagColorColor)
                --
                default_tag_colors <- select $ from return
                forM_ default_tag_colors $ \(Entity _ (DefaultTagColor tag color)) -> insert $ TagColor tag user_id color
                --

                insertDefaultNotificationPrefs user_id
                welcome_route <- getUrlRender
                            -- 'MonolingualWikiR' is deprecated.
                            <*> pure (MonolingualWikiR "snowdrift" "welcome" [])
                let notif_text = Markdown $ T.unlines
                        [ "Thanks for registering!"
                        , "<br> Please read our [**welcome message**](" <>
                          welcome_route <>
                          "), and let us know any questions."
                        ]

                insert_ $ UserNotification now NotifWelcome user_id notif_text False
                return $ Just user_id
            Nothing -> do
                lift $ addAlert "danger" "Handle already in use."
                throwIO DBException
  where
    newUser langs now account_id discussion_id =
        User { userIdent = ident
             , userEmail = (neAddr <$> newEmail)
             , userEmail_verified = (maybe False neVerified newEmail)
             , userCreatedTs = now
             , userHash = Nothing
             , userSalt = Nothing
             , userName = name
             , userAccount = account_id
             , userAvatar = avatar
             , userBlurb = Nothing
             , userStatement = Nothing
             , userIrcNick = nick
             , userLanguages = langs
             , userReadNotifications = now
             , userReadApplications = now
             , userEstablished = EstUnestablished
             , userDiscussion = discussion_id
             }

    insertDefaultNotificationPrefs :: UserId -> DB ()
    insertDefaultNotificationPrefs user_id =
        void . insertMany $ uncurry (UserNotificationPref user_id) <$>
            -- 'NotifWelcome' is not set since it is delivered when a
            -- user is created.
            [ (NotifBalanceLow,        UserNotifDeliverWebsiteAndEmail)
            , (NotifUnapprovedComment, UserNotifDeliverEmail)
            , (NotifRethreadedComment, UserNotifDeliverWebsite)
            , (NotifReply,             UserNotifDeliverEmail)
            , (NotifEditConflict,      UserNotifDeliverWebsite)
            , (NotifFlag,              UserNotifDeliverWebsiteAndEmail)
            , (NotifFlagRepost,        UserNotifDeliverWebsite)
            ]

instance YesodJquery App

class HasGithubRepo a where
    getGithubRepo :: a (Maybe Text)

instance (MonadBaseControl IO m, MonadIO m, MonadThrow m) => HasGithubRepo (HandlerT App m) where
    getGithubRepo = extraGithubRepo . appExtra . appSettings <$> getYesod

-- This instance is required to use forms. You can modify renderMessage to
-- achieve customized and internationalized form validation messages.
instance RenderMessage App FormMessage where
    renderMessage _ _ = defaultFormMessage

-- | Get the 'Extra' value, used to hold data from the settings.yml file.
getExtra :: Handler Extra
getExtra = fmap (appExtra . appSettings) getYesod

-- expanded session messages
-- need to use a seperate key to maintain compatability with Yesod.Auth

alertKey :: Text
alertKey = "_MSG_ALERT"


addAlertEm :: Text -> Text -> Text -> Handler ()
addAlertEm level msg em = do
    render <- getUrlRenderParams
    prev <- lookupSession alertKey

    setSession alertKey $ maybe id mappend prev $ TL.toStrict $ renderHtml $
        [hamlet|
        <div .alert .alert-#{level}>
          <em>#{em}
          #{msg}
        |] render

-- TODO: don't export this
addAlert :: Text -> Text -> Handler ()
addAlert level msg = do
    render <- getUrlRenderParams
    prev   <- lookupSession alertKey

    setSession alertKey $ maybe id mappend prev $ TL.toStrict $ renderHtml $
        [hamlet|
        <div .alert .alert-#{level}>
          #{msg}
        |] render

alertDanger, alertInfo, alertSuccess, alertWarning :: Text -> Handler ()
alertDanger  = addAlert "danger"
alertInfo    = addAlert "info"
alertSuccess = addAlert "success"
alertWarning = addAlert "warning"

getAlert :: Handler (Maybe Html)
getAlert = do
    mmsg <- liftM (fmap preEscapedToMarkup) $ lookupSession alertKey
    deleteSession alertKey
    return mmsg

-- | Write a list of SnowdriftEvent to the event channel.
pushEvents :: (MonadIO m, MonadReader App m) => [SnowdriftEvent] -> m ()
pushEvents events = ask >>= liftIO . atomically . forM_ events . writeTChan . appEventChan

--------------------------------------------------------------------------------

-- There are FOUR different kinds of database actions, each with a different run function.
-- Terminology:
--    DB - database
--    Y  - Yesod
--    S  - Snowdrift

-- Convenient type synonym for all that is required to hit the database in a monad.
-- Types that satisfy this constraint: Handler, Daemon.
type DBConstraint m = (MonadBaseControl IO m, MonadIO m, MonadLogger m, MonadResource m, MonadReader App m)

-- Run a Daemon in IO.
runDaemon :: App -> Daemon a -> IO a
runDaemon app daemon =
    runResourceT $
      runLoggingT
        (runReaderT daemon app)
        (messageLoggerSource app (appLogger app))

-- A basic database action.
type DB a = forall m. DBConstraint m => SqlPersistT m a

runDB :: DBConstraint m => DB a -> m a
runDB action = do
    app <- ask
    Database.Persist.runPool (persistConfig app) action (appConnPool app)

-- A database action that requires the inner monad to be Handler (for example, to use
-- get404 or getBy404)
type YDB a = SqlPersistT Handler a

runYDB :: YDB a -> Handler a
runYDB = Y.runDB

-- A database action that writes [SnowdriftEvent], to be run after the transaction is complete.
type SDB a  = forall m. DBConstraint m => WriterT [SnowdriftEvent] (SqlPersistT m) a

runSDB :: DBConstraint m => SDB a -> m a
runSDB w = do
    (a, events) <- runDB (runWriterT w)
    pushEvents events
    return a

-- A combination of YDB and SDB (writes events, requires inner Handler).
type SYDB a = WriterT [SnowdriftEvent] (SqlPersistT Handler) a

runSYDB :: SYDB a -> Handler a
runSYDB w = do
    (a, events) <- runYDB (runWriterT w)
    pushEvents events
    return a

-- from http://stackoverflow.com/questions/8066850/why-doesnt-haskells-prelude-read-return-a-maybe
readMaybe   :: (Read a) => String -> Maybe a
readMaybe s = case [x | (x,t) <- reads s, ("","") <- lex t] of
                  [x] -> Just x
                  _   -> Nothing<|MERGE_RESOLUTION|>--- conflicted
+++ resolved
@@ -170,31 +170,9 @@
         maybe_user <- maybeAuth
         selectRep $
             provideRep $ defaultLayout $ do
-<<<<<<< HEAD
                 setTitle $
                     toHtml $ "Permission Denied: " <> s <> " | Snowdrift.coop"
-                toWidget [hamlet|$newline never
-                    <h1>Permission Denied
-                    <p>
-                        $maybe _ <- maybe_user
-                            You do not have permission to view this page at this time. #
-                            If you think you should, let us know #
-                            $# TODO
-                            and we'll fix it for you or everyone. #
-                            Otherwise, you can always go to our #
-                            <a href=@{HomeR}>main page
-                            .
-                        $nothing
-                            You are not logged in, and this page is not publicly visible. #
-                            <a href=@{AuthR LoginR}>Log in or create an account
-                            \or return to our #
-                            <a href=@{HomeR}>main page
-                            .
-                |]
-=======
-                snowdriftTitle $ "Permission Denied: " <> s
                 $(widgetFile "permission-denied")
->>>>>>> 8277b2ce
 
     errorHandler other_error = defaultErrorHandler other_error
 
