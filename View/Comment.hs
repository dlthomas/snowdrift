module View.Comment
    ( commentForm
    , commentFormWidget
    , commentForestWidget
    , commentTreeWidget
    , commentWidget
    , disabledCommentForm
    -- Comment action forms
    , claimCommentForm
    , closeCommentForm
    , commentNewTopicForm
    , commentReplyForm
    , createCommentTagForm
    , editCommentForm
    , flagCommentForm
    , generateFlagCommentForm
    , newCommentTagForm
    , rethreadCommentForm
    , retractCommentForm
    -- Comment action form widgets
    , approveCommentFormWidget
    , claimCommentFormWidget
    , closeCommentFormWidget
    , commentNewTopicFormWidget
    , commentReplyFormWidget
    , deleteCommentFormWidget
    , editCommentFormWidget
    , flagCommentFormWidget
    , rethreadCommentFormWidget
    , retractCommentFormWidget
    -- Misc
    , orderingNewestFirst
    ) where

import Import

import Model.Comment
import Model.Comment.ActionPermissions
import Model.Comment.Routes
import Model.Tag
import Model.User
import Model.Markdown
import View.User
import Widgets.Markdown
import Widgets.Tag
import Widgets.Time

import qualified Data.List   as L
import qualified Data.Map    as M
import qualified Data.Text   as T
import           Data.Tree   (Forest, Tree(..))
import qualified Data.Tree   as Tree

disabledCommentForm :: Form Markdown
disabledCommentForm = renderBootstrap3 $ areq snowdriftMarkdownField ("Reply" { fsAttrs = [("disabled",""), ("class","form-control")] }) Nothing

closureForm :: SomeMessage App -> Maybe Markdown -> Form NewClosure
closureForm label message = renderBootstrap3 $ NewClosure <$> areq' snowdriftMarkdownField label message

commentForm :: SomeMessage App -> Maybe Markdown -> Form NewComment
commentForm label content = renderBootstrap3 $ NewComment
    <$> areq' snowdriftMarkdownField label content
    <*> pure VisPublic
    --    TODO(aaron) turn below back on and delete the pure line above
    --    to activate private commenting
--    <*> (toVisibility <$> areq' checkBoxField "Private?" Nothing)
--  where
--    toVisibility True = VisPrivate
--    toVisibility _ = VisPublic

commentFormWidget :: SomeMessage App -> Maybe Markdown -> Widget
commentFormWidget label = commentFormWidget' . commentForm label

-- intentional duplication of commentFormWidget' because some aspects
-- of closing and other markdown aren't identical (such as marking privacy)
closureFormWidget' :: Form NewClosure -> Widget
closureFormWidget' form = do
    (widget, enctype) <- handlerToWidget $ generateFormPost form
    [whamlet|
        <div>
            <form method="POST" enctype=#{enctype}>
                ^{widget}
                <button type="submit" name="mode" value="preview">preview
    |]

commentFormWidget' :: Form a -> Widget
commentFormWidget' form = do
    (widget, enctype) <- handlerToWidget $ generateFormPost form
    [whamlet|
        <div>
            <form method="POST" enctype=#{enctype}>
                ^{widget}
                <button type="submit" name="mode" value="preview">preview
    |]

closeCommentForm    :: Maybe Markdown -> Form NewClosure
retractCommentForm  :: Maybe Markdown -> Form NewClosure

commentNewTopicForm ::               Form NewComment
commentReplyForm    ::               Form NewComment
editCommentForm     :: Markdown   -> Form NewComment

closeCommentForm    = closureForm "Reason for closing:"
retractCommentForm  = closureForm "Reason for retracting:"

commentNewTopicForm = commentForm "New Topic" Nothing
commentReplyForm    = commentForm "Reply"     Nothing
editCommentForm     = commentForm "Edit"      . Just

claimCommentFormWidget    :: Maybe (Maybe Text) -> Widget
closeCommentFormWidget    :: Maybe Markdown     -> Widget
retractCommentFormWidget  :: Maybe Markdown     -> Widget
commentNewTopicFormWidget ::                       Widget
commentReplyFormWidget    ::                       Widget
editCommentFormWidget     :: Markdown           -> Widget

closeCommentFormWidget    = closureFormWidget' . closeCommentForm
retractCommentFormWidget  = closureFormWidget' . retractCommentForm

claimCommentFormWidget    = commentFormWidget' . claimCommentForm
commentNewTopicFormWidget = commentFormWidget' commentNewTopicForm
commentReplyFormWidget    = commentFormWidget' commentReplyForm
editCommentFormWidget     = commentFormWidget' . editCommentForm

approveCommentFormWidget :: Widget
approveCommentFormWidget =
    [whamlet|
        <form method="POST">
            <button type="submit" name="mode" value="post">approve
    |]

claimCommentForm :: Maybe (Maybe Text) -> Form (Maybe Text)
claimCommentForm = renderBootstrap3 . aopt' textField "Note (optional)"

rethreadCommentForm :: Form (Text, Text)
rethreadCommentForm = renderBootstrap3 $ (,)
    <$> areq' textField "New Parent Url" Nothing
    <*> areq' textField "Reason" Nothing

rethreadCommentFormWidget :: Widget
rethreadCommentFormWidget = do
    (form, enctype) <- handlerToWidget (generateFormPost rethreadCommentForm)
    [whamlet|
        <form method=post enctype=#{enctype}>
            ^{form}
            <button type="submit" name="mode" value="post">rethread
    |]

createCommentTagForm :: Form Text
createCommentTagForm = renderBootstrap3 $ areq' textField "" Nothing

newCommentTagForm :: [Entity Tag] -> [Entity Tag] -> Form (Maybe [TagId], Maybe [TagId])
newCommentTagForm project_tags other_tags = renderBootstrap3 $ (,)
    -- <$> fmap (\(Entity tag_id tag) -> aopt checkBoxField (tag_id) (tagName tag)) (project_tags <> other_tags)
    <$> aopt (tagCloudField $ tags project_tags) "Tags used elsewhere in this project:" Nothing
    <*> aopt (tagCloudField $ tags other_tags) "Tags used in other projects:" Nothing
--    <*> areq hiddenField "" (Just "apply")
    where tags = fmap (\(Entity tag_id tag) -> (tagName tag, tag_id))
          tagCloudField = checkboxesFieldList' $ (\(PersistInt64 a) -> show a) . unKey

flagCommentForm :: Maybe (Maybe [FlagReason]) -> Maybe (Maybe Markdown) -> Form (Maybe [FlagReason], Maybe Markdown)
flagCommentForm def_reasons def_message = renderBootstrap3 $ (,) <$> flagReasonsForm <*> additionalCommentsForm
  where
    flagReasonsForm :: AForm Handler (Maybe [FlagReason])
    flagReasonsForm = aopt (checkboxesFieldList reasons) "" def_reasons
      where
        reasons :: [(Text, FlagReason)]
        reasons = map (descFlagReason &&& id) [minBound..maxBound]

    additionalCommentsForm :: AForm Handler (Maybe Markdown)
    additionalCommentsForm = aopt' snowdriftMarkdownField "Optional: add helpful comments to clarify the issue and/or suggestions for improvement" def_message

flagCommentFormWidget :: Maybe (Maybe [FlagReason]) -> Maybe (Maybe Markdown) -> Widget
flagCommentFormWidget def_reasons def_message = do
    (form, enctype) <- handlerToWidget (generateFormPost (flagCommentForm def_reasons def_message))
    [whamlet|
        <form method="POST" enctype=#{enctype}>
            <h4>Code of Conduct Violation(s):
            ^{form}
            <button type="submit" name="mode" value="preview">preview flag message
    |]

generateFlagCommentForm :: Maybe (Maybe [FlagReason]) -> Maybe (Maybe Markdown) -> Widget
generateFlagCommentForm reasons message = do
    (form, _) <- handlerToWidget (generateFormPost $ flagCommentForm reasons message)
    [whamlet|
        <h4>Code of Conduct Violation(s):
        ^{form}
    |]
    toWidget [cassius|
        .preview-action-button[type=submit]
            background : dark-red
            background-image : linear-gradient(#ee2700, #bd1000)
            border-color: #a5022a

        .preview-action-button[type=submit]:hover, .preview-action-button[type=submit]:focus, .preview-action-button[type=submit]:active
            background : red
            background-image : linear-gradient(#d22935, #a5022a)
    |]


deleteCommentFormWidget :: Widget
deleteCommentFormWidget =
    [whamlet|
        <div>
            <form method=POST>
                <button type="submit" name="mode" value="post">delete
                <button type="submit" name="mode" value="cancel">cancel
    |]

-- | Order comment trees by newest-first, taking the root and all children of each
-- tree into consideration (essentially compares each tree's newest comment,
-- no matter how deeply nested).
orderingNewestFirst :: Tree (Entity Comment) -> Tree (Entity Comment) -> Ordering
orderingNewestFirst = flip (compare `on` (timestamp . newest))
  where
    newest :: Tree (Entity Comment) -> Entity Comment
    newest = L.maximumBy (compare `on` timestamp) . Tree.flatten

    timestamp :: Entity Comment -> UTCTime
    timestamp = commentCreatedTs . entityVal

expandCommentWidget :: Int -> MaxDepth -> Widget
expandCommentWidget num_replies new_max_depth = do
    Just cur_route <- getCurrentRoute
    let new_route = case new_max_depth of
                        NoMaxDepth -> (cur_route, [])
                        MaxDepth n -> (cur_route, [("maxdepth", T.pack (show n))])
    [whamlet|
        <a .expand href="@?{new_route}">
            #{num_replies} more #{plural num_replies "reply" "replies"}
    |]

-- | An entire comment forest.
commentForestWidget
        :: Forest (Entity Comment)
        -> Maybe UserId             -- ^ Viewer.
        -> CommentRoutes
        -> MakeActionPermissionsMap
        -> [CommentClosing]         -- ^ Earlier closures.
        -> [CommentRetracting]      -- ^ Earlier retracts.
        -> Map UserId User
        -> Map CommentId CommentClosing
        -> Map CommentId CommentRetracting
        -> Map CommentId Ticket
        -> Map CommentId (CommentFlagging, [FlagReason])
        -> Bool                     -- ^ Is preview?
        -> MaxDepth                 -- ^ Max depth.
        -> Int                      -- ^ Depth.
        -> Widget                   -- ^ Widget to display under each root comment.
        -> Widget
commentForestWidget
        comment_forest
        mviewer_id
        comment_routes
        make_action_permissions_map
        earlier_closures
        earlier_retracts
        user_map
        close_map
        retract_map
        ticket_map
        flag_map
        is_preview
        max_depth
        depth
        widget_under_root_comment = do
    action_permissions_map <- handlerToWidget (make_action_permissions_map (concatMap Tree.flatten comment_forest))
    forM_ comment_forest $ \comment_tree ->
        commentTreeWidget'
          comment_tree
          mviewer_id
          comment_routes
          action_permissions_map
          earlier_closures
          earlier_retracts
          user_map
          close_map
          retract_map
          ticket_map
          flag_map
          is_preview
          max_depth
          depth
          widget_under_root_comment

-- | An entire comment tree.
commentTreeWidget
        :: Tree (Entity Comment)
        -> Maybe UserId             -- ^ Viewer.
        -> CommentRoutes
        -> MakeActionPermissionsMap
        -> [CommentClosing]         -- ^ Earlier closures.
        -> [CommentRetracting]      -- ^ Earlier retracts.
        -> Map UserId User
        -> Map CommentId CommentClosing
        -> Map CommentId CommentRetracting
        -> Map CommentId Ticket
        -> Map CommentId (CommentFlagging, [FlagReason])
        -> Bool                     -- ^ Is preview?
        -> MaxDepth
        -> Int                      -- ^ Depth.
        -> Widget                   -- ^ Form to display under the root comment.
        -> Widget
commentTreeWidget tree = commentForestWidget [tree]

-- | Helper function for commentForestWidget/commentTreeWidget that takes an
-- ActionPermissionsMap (as opposed to a MakeActionPermissionsMap). Unexported.
commentTreeWidget'
        :: Tree (Entity Comment)
        -> Maybe UserId          -- ^ Viewer.
        -> CommentRoutes
        -> ActionPermissionsMap
        -> [CommentClosing]      -- ^ Earlier closures.
        -> [CommentRetracting]   -- ^ Earlier retracts.
        -> Map UserId User
        -> Map CommentId CommentClosing
        -> Map CommentId CommentRetracting
        -> Map CommentId Ticket
        -> Map CommentId (CommentFlagging, [FlagReason])
        -> Bool                  -- ^ Is preview?
        -> MaxDepth
        -> Int                   -- ^ Depth.
        -> Widget                -- ^ Form to display under the root comment.
        -> Widget
commentTreeWidget'
        (Node root_entity@(Entity root_id root) children)
        mviewer_id
        comment_routes
        action_permissions_map
        earlier_closures
        earlier_retracts
        user_map
        close_map
        retract_map
        ticket_map
        flag_map
        is_preview
        max_depth
        depth
        form_under_root_comment = do

    let num_children = length children
        inner_widget =
            form_under_root_comment <>
            if MaxDepth depth >= max_depth && num_children > 0
                then expandCommentWidget num_children (addMaxDepth max_depth 2) -- FIXME(mitchell): arbitrary '2' here
                else forM_ children $ \child ->
                         commentTreeWidget'
                           child
                           mviewer_id
                           comment_routes
                           action_permissions_map
                           [] -- don't want to show earlier closures on *all* comments, just the first one.
                           [] -- same for earlier retracts
                           user_map
                           close_map
                           retract_map
                           ticket_map
                           flag_map
                           is_preview
                           max_depth
                           (depth+1)
                           mempty

    commentWidget
        root_entity
        mviewer_id
        comment_routes
        (lookupErr "comment id missing from action permissions map" root_id action_permissions_map)
        earlier_closures
        earlier_retracts
        (lookupErr "comment user missing from user map" (commentUser root) user_map)
        (M.lookup root_id close_map)
        (M.lookup root_id retract_map)
        (M.lookup root_id ticket_map)
        (M.lookup root_id flag_map)
        is_preview
        inner_widget

-- | A "single" comment, which also displays an 'inner widget' inside of it.
-- The reason this can't be made more modular is the HTML for nested comments
-- requires us to render the entire tree (can't close the parent comment's div
-- before the children comments).
--
-- Note this widget has NO CSS.
commentWidget :: Entity Comment                        -- ^ Comment.
              -> Maybe UserId                          -- ^ Viewer.
              -> CommentRoutes                         -- ^ Comment routes.
              -> CommentActionPermissions              -- ^ Permissions for comment actions.
              -> [CommentClosing]                      -- ^ Earlier closures.
              -> [CommentRetracting]                   -- ^ Earlier retracts.
              -> User                                  -- ^ Comment poster.
              -> Maybe CommentClosing                  -- ^ Is this closed?
              -> Maybe CommentRetracting               -- ^ Is this retracted?
              -> Maybe Ticket                          -- ^ Is this a ticket?
              -> Maybe (CommentFlagging, [FlagReason]) -- ^ Is this flagged?
              -> Bool                                  -- ^ Is this a preview?
              -> Widget                                -- ^ Inner widget (children comments, 'expand' link, reply box, etc)
              -> Widget
commentWidget (Entity comment_id comment)
              mviewer_id
              CommentRoutes{..}
              CommentActionPermissions{..}
              earlier_closures
              earlier_retracts
              user
              mclosure
<<<<<<< HEAD
              mretract
=======
>>>>>>> bdd8f107
              mticket
              mflag
              is_preview
              inner_widget = do
    let user_id       = commentUser comment
        is_unapproved = not . commentIsApproved $ comment
        is_top_level  = commentIsTopLevel  comment
        is_even_depth = commentIsEvenDepth comment
        is_odd_depth  = commentIsOddDepth  comment

    -- TODO(mitchell): Lots of refactoring to lift this database hit up to the
    -- controller layer. This currently has horrible performance - a hit *per* comment!
    tags <- handlerToWidget $ runDB $
        maybe [] sortAnnotTagsByName .
          M.lookup comment_id <$>
            (fetchCommentCommentTagsDB comment_id >>= buildAnnotatedCommentTagsDB mviewer_id)

    let ticket_str = case mticket of
            Just (Entity (Key (PersistInt64 tid)) _) -> T.pack $ show tid
            _ -> "???"

        prettyTicketLine line =
            let pretty title = "<div class='ticket-title'>SD-" <> ticket_str <> ": " <> title <> "</div>"
             in return $ maybe line pretty $ T.stripPrefix "ticket: " line

        commentTextTransform = prettyTicketLine

    $(whamletFile "templates/comment.hamlet")<|MERGE_RESOLUTION|>--- conflicted
+++ resolved
@@ -406,10 +406,7 @@
               earlier_retracts
               user
               mclosure
-<<<<<<< HEAD
               mretract
-=======
->>>>>>> bdd8f107
               mticket
               mflag
               is_preview
