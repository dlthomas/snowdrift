module View.Comment
    ( approveCommentFormWidget
    , closeCommentForm
    , closeCommentFormWidget
    , commentForm
    , commentFormWidget
    , commentNewTopicForm
    , commentNewTopicFormWidget
    , commentReplyForm
    , commentReplyFormWidget
    , commentTreeWidget
    , createCommentTagForm
    , deleteCommentFormWidget
    , disabledCommentForm
    , editCommentForm
    , editCommentFormWidget
    , flagCommentForm
    , flagCommentFormWidget
    , newCommentTagForm
    , orderingNewestFirst
    , rethreadCommentForm
    , rethreadCommentFormWidget
    , retractCommentForm
    , retractCommentFormWidget
    ) where

import Import

import Model.Comment
import Model.Comment.ActionPermissions
import Model.Comment.Routes
import Model.Tag
import Model.User
import View.User
import Widgets.Markdown
import Widgets.Tag
import Widgets.Time

import qualified Data.List as L
import qualified Data.Map  as M
import qualified Data.Text as T
import           Data.Tree

disabledCommentForm :: Form Markdown
disabledCommentForm = renderBootstrap3 $ areq snowdriftMarkdownField ("Reply" { fsAttrs = [("disabled",""), ("class","form-control")] }) Nothing

commentForm :: SomeMessage App -> Maybe Markdown -> Form Markdown
commentForm label = renderBootstrap3 . areq' snowdriftMarkdownField label

commentFormWidget :: SomeMessage App -> Maybe Markdown -> Widget
commentFormWidget label = commentFormWidget' . commentForm label

commentFormWidget' :: Form Markdown -> Widget
commentFormWidget' form = do
    (widget, enctype) <- handlerToWidget $ generateFormPost form
    [whamlet|
        <div>
            <form method="POST" enctype=#{enctype}>
                ^{widget}
                <button type="submit" name="mode" value="preview">preview
    |]

closeCommentForm    :: Maybe Markdown -> Form Markdown
commentNewTopicForm ::                   Form Markdown
commentReplyForm    ::                   Form Markdown
editCommentForm     :: Markdown       -> Form Markdown
retractCommentForm  :: Maybe Markdown -> Form Markdown

closeCommentForm    = commentForm "Reason for closing:"
commentNewTopicForm = commentForm "New Topic" Nothing
commentReplyForm    = commentForm "Reply"     Nothing
editCommentForm     = commentForm "Edit"      . Just
retractCommentForm  = commentForm "Reason for retracting:"

closeCommentFormWidget    :: Maybe Markdown -> Widget
commentNewTopicFormWidget ::                   Widget
commentReplyFormWidget    ::                   Widget
editCommentFormWidget     :: Markdown       -> Widget
retractCommentFormWidget  :: Maybe Markdown -> Widget

closeCommentFormWidget    = commentFormWidget' . closeCommentForm
commentNewTopicFormWidget = commentFormWidget' commentNewTopicForm
commentReplyFormWidget    = commentFormWidget' commentReplyForm
editCommentFormWidget     = commentFormWidget' . editCommentForm
retractCommentFormWidget  = commentFormWidget' . retractCommentForm

approveCommentFormWidget :: Widget
approveCommentFormWidget =
    [whamlet|
        <form method="POST">
            <button type="submit" name="mode" value="post">approve post
    |]

rethreadCommentForm :: Form (Text, Text)
rethreadCommentForm = renderBootstrap3 $ (,)
    <$> areq' textField "New Parent Url" Nothing
    <*> areq' textField "Reason" Nothing

rethreadCommentFormWidget :: Widget
rethreadCommentFormWidget = do
    (form, enctype) <- handlerToWidget (generateFormPost rethreadCommentForm)
    [whamlet|
        <form method=post enctype=#{enctype}>
            ^{form}
            <button type="submit" name="mode" value="post">rethread
    |]

createCommentTagForm :: Form Text
createCommentTagForm = renderBootstrap3 $ areq' textField "" Nothing

newCommentTagForm :: [Entity Tag] -> [Entity Tag] -> Form (Maybe [TagId], Maybe [TagId])
newCommentTagForm project_tags other_tags = renderBootstrap3 $ (,)
    -- <$> fmap (\(Entity tag_id tag) -> aopt checkBoxField (tag_id) (tagName tag)) (project_tags <> other_tags)
    <$> aopt (tagCloudField $ tags project_tags) "Tags used elsewhere in this project:" Nothing
    <*> aopt (tagCloudField $ tags other_tags) "Tags used in other projects:" Nothing
--    <*> areq hiddenField "" (Just "apply")
    where tags = fmap (\(Entity tag_id tag) -> (tagName tag, tag_id))
          tagCloudField = checkboxesFieldList' $ (\(PersistInt64 a) -> show a) . unKey

flagCommentForm :: Maybe (Maybe [FlagReason]) -> Maybe (Maybe Markdown) -> Form (Maybe [FlagReason], Maybe Markdown)
flagCommentForm def_reasons def_message = renderBootstrap3 $ (,) <$> flagReasonsForm <*> additionalCommentsForm
  where
    flagReasonsForm :: AForm Handler (Maybe [FlagReason])
    flagReasonsForm = aopt (checkboxesFieldList reasons) "" def_reasons
      where
        reasons :: [(Text, FlagReason)]
        reasons = map (descFlagReason &&& id) [minBound..maxBound]

    additionalCommentsForm :: AForm Handler (Maybe Markdown)
    additionalCommentsForm = aopt' snowdriftMarkdownField "Optional: add helpful comments to clarify the issue and/or suggestions for improvement" def_message

flagCommentFormWidget :: Maybe (Maybe [FlagReason]) -> Maybe (Maybe Markdown) -> Widget
flagCommentFormWidget def_reasons def_message = do
    (form, enctype) <- handlerToWidget (generateFormPost (flagCommentForm def_reasons def_message))
    [whamlet|
        <form method="POST" enctype=#{enctype}>
            <h4>Code of Conduct Violation(s):
            ^{form}
            <button type="submit" name="mode" value="preview">preview flag message
    |]

deleteCommentFormWidget :: Widget
deleteCommentFormWidget =
    [whamlet|
        <div>
            <form method=POST>
                <button type="submit" name="mode" value="post">delete
                <button type="submit" name="mode" value="cancel">cancel
    |]

-- | Order comment trees by newest-first, taking the root and all children of each
-- tree into consideration (essentially compares each tree's newest comment,
-- no matter how deeply nested).
orderingNewestFirst :: Tree (Entity Comment) -> Tree (Entity Comment) -> Ordering
orderingNewestFirst = flip (compare `on` (timestamp . newest))
  where
    newest :: Tree (Entity Comment) -> Entity Comment
    newest = L.maximumBy (compare `on` timestamp) . flatten

    timestamp :: Entity Comment -> UTCTime
    timestamp = commentCreatedTs . entityVal

expandCommentWidget :: Int -> MaxDepth -> Widget
expandCommentWidget num_replies new_max_depth = do
    Just cur_route <- getCurrentRoute
    let new_route = case new_max_depth of
                        NoMaxDepth -> (cur_route, [])
                        MaxDepth n -> (cur_route, [("maxdepth", T.pack (show n))])
    [whamlet|
        <br>
        <br>
        <em>
            <a href="@?{new_route}">
                #{num_replies} more #{plural num_replies "reply" "replies"}
    |]

-- | An entire comment tree.
commentTreeWidget :: Widget                       -- ^ Form to display under the root comment.
                  -> Tree (Entity Comment)        -- ^ Comment tree.
                  -> Maybe UserId                 -- ^ Viewer.
                  -> CommentRoutes                -- ^ Comment routes.
                  -> MakeCommentActionPermissions -- ^ Action permissions maker.
                  -> [CommentClosure]             -- ^ Earlier closures.
                  -> UserMap
                  -> ClosureMap
                  -> TicketMap
                  -> FlagMap
                  -> Bool                         -- ^ Is preview?
                  -> MaxDepth                     -- ^ Max depth.
                  -> Int                          -- ^ Depth.
                  -> Widget
commentTreeWidget form_under_root_comment
                  (Node root_entity@(Entity root_id root) children)
                  mviewer_id
                  comment_routes
                  make_action_permissions
                  earlier_closures
                  user_map
                  closure_map
                  ticket_map
                  flag_map
                  is_preview
                  max_depth
                  depth = do
    let num_children = length children
        inner_widget =
            form_under_root_comment <>
            if MaxDepth depth > max_depth && num_children > 0
                then expandCommentWidget num_children (addMaxDepth max_depth 2) -- FIXME(mitchell): arbitrary '2' here
                else forM_ children $ \child ->
                         commentTreeWidget
                           mempty
                           child
                           mviewer_id
                           comment_routes
                           make_action_permissions
                           [] -- don't want to show earlier closures on *all* comments, just the first one.
                           user_map
                           closure_map
                           ticket_map
                           flag_map
                           is_preview
                           max_depth
                           (depth+1)

    action_permissions <- handlerToWidget (make_action_permissions root_entity)
    commentWidget
        root_entity
        mviewer_id
        comment_routes
        action_permissions
        earlier_closures
        (fromMaybe (error "comment user missing from user map") (M.lookup (commentUser root) user_map))
        (M.lookup root_id closure_map)
        (M.lookup root_id ticket_map)
        (M.lookup root_id flag_map)
        is_preview
        inner_widget

-- | A "single" comment, which also displays an 'inner widget' inside of it.
-- The reason this can't be made more modular is the HTML for nested comments
-- requires us to render the entire tree (can't close the parent comment's div
-- before the children comments).
commentWidget :: Entity Comment                       -- ^ Comment.
              -> Maybe UserId                         -- ^ Viewer.
              -> CommentRoutes                        -- ^ Comment routes.
              -> CommentActionPermissions             -- ^ Permissions for comment actions.
              -> [CommentClosure]                     -- ^ Earlier closures.
              -> User                                 -- ^ Comment poster.
              -> Maybe CommentClosure                 -- ^ Is this closed?
              -> Maybe (Entity Ticket)                -- ^ Is this a ticket?
              -> Maybe (Maybe Markdown, [FlagReason]) -- ^ Is this comment flagged?
              -> Bool                                 -- ^ Is this a preview?
              -> Widget                               -- ^ Inner widget (children comments, 'expand' link, reply box, etc)
              -> Widget
commentWidget (Entity comment_id comment)
              mviewer_id
              CommentRoutes{..}
              CommentActionPermissions{..}
              earlier_closures
              user
              mclosure
              mticket
              mflag
              is_preview
              inner_widget = do
    let user_id       = commentUser comment
        is_unapproved = not . commentIsApproved $ comment
        is_top_level  = commentIsTopLevel  comment
        is_even_depth = commentIsEvenDepth comment
        is_odd_depth  = commentIsOddDepth  comment

<<<<<<< HEAD
    -- TODO(mitchell): Lots of refactoring to lift this database hit up to the
    -- controller layer. This currently has horrible performance - a hit *per* comment!
    tags <- handlerToWidget $ runDB $
        maybe [] sortAnnotTagsByName .
          M.lookup comment_id <$>
            (fetchCommentCommentTagsDB comment_id >>= buildAnnotatedCommentTagsDB mviewer_id)
=======
    (is_mod, can_establish, can_reply, can_retract, can_close, can_edit, can_delete, can_rethread, can_add_tag, can_flag) <-
        handlerToWidget $ makeViewerPermissions (Entity user_id user) project_handle target c

    tags <- fmap (L.sortBy (compare `on` atName)) . handlerToWidget $ do
        runDB (fetchCommentCommentTagsDB comment_id) >>=
          annotateCommentTags tag_map project_handle target comment_id . map entityVal

    let ticket_str = case mticket of
            Just (Entity (Key (PersistInt64 tid)) _) -> T.pack $ show tid
            _ -> "???"

        prettyTicketLine line =
            let pretty title = "<div class='ticket-title'>SD-" <> ticket_str <> ": " <> title <> "</div>"
             in return $ maybe line pretty $ T.stripPrefix "ticket: " line

        commentTextTransform = prettyTicketLine

    $(widgetFile "comment")

makeViewerPermissions :: Entity User    -- comment poster
                      -> Text
                      -> Text
                      -> Entity Comment
                      -> Handler ( Bool -- is moderator?
                                 , Bool -- can establish?
                                 , Bool -- can reply?
                                 , Bool -- can retract?
                                 , Bool -- can close?
                                 , Bool -- can edit?
                                 , Bool -- can delete?
                                 , Bool -- can rethread?
                                 , Bool -- can add tag?
                                 , Bool -- can flag?
                                 )
makeViewerPermissions (Entity poster_id poster) project_handle target comment_entity@(Entity comment_id comment) = do
    Just current_route <- getCurrentRoute
    let is_reply_route = current_route == ReplyCommentR project_handle target comment_id
>>>>>>> 41bf9089

    $(widgetFile "comment")<|MERGE_RESOLUTION|>--- conflicted
+++ resolved
@@ -270,20 +270,12 @@
         is_even_depth = commentIsEvenDepth comment
         is_odd_depth  = commentIsOddDepth  comment
 
-<<<<<<< HEAD
     -- TODO(mitchell): Lots of refactoring to lift this database hit up to the
     -- controller layer. This currently has horrible performance - a hit *per* comment!
     tags <- handlerToWidget $ runDB $
         maybe [] sortAnnotTagsByName .
           M.lookup comment_id <$>
             (fetchCommentCommentTagsDB comment_id >>= buildAnnotatedCommentTagsDB mviewer_id)
-=======
-    (is_mod, can_establish, can_reply, can_retract, can_close, can_edit, can_delete, can_rethread, can_add_tag, can_flag) <-
-        handlerToWidget $ makeViewerPermissions (Entity user_id user) project_handle target c
-
-    tags <- fmap (L.sortBy (compare `on` atName)) . handlerToWidget $ do
-        runDB (fetchCommentCommentTagsDB comment_id) >>=
-          annotateCommentTags tag_map project_handle target comment_id . map entityVal
 
     let ticket_str = case mticket of
             Just (Entity (Key (PersistInt64 tid)) _) -> T.pack $ show tid
@@ -295,26 +287,4 @@
 
         commentTextTransform = prettyTicketLine
 
-    $(widgetFile "comment")
-
-makeViewerPermissions :: Entity User    -- comment poster
-                      -> Text
-                      -> Text
-                      -> Entity Comment
-                      -> Handler ( Bool -- is moderator?
-                                 , Bool -- can establish?
-                                 , Bool -- can reply?
-                                 , Bool -- can retract?
-                                 , Bool -- can close?
-                                 , Bool -- can edit?
-                                 , Bool -- can delete?
-                                 , Bool -- can rethread?
-                                 , Bool -- can add tag?
-                                 , Bool -- can flag?
-                                 )
-makeViewerPermissions (Entity poster_id poster) project_handle target comment_entity@(Entity comment_id comment) = do
-    Just current_route <- getCurrentRoute
-    let is_reply_route = current_route == ReplyCommentR project_handle target comment_id
->>>>>>> 41bf9089
-
     $(widgetFile "comment")